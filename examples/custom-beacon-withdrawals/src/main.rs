//! Example for how to modify a block post-execution step. It credits beacon withdrawals with a
//! custom mechanism instead of minting native tokens

#![cfg_attr(not(test), warn(unused_crate_dependencies))]

use alloy_eips::{eip4895::Withdrawal, eip7685::Requests};
use alloy_sol_macro::sol;
use alloy_sol_types::SolCall;
#[cfg(feature = "optimism")]
use reth::revm::primitives::OptimismFields;
use reth::{
    api::{ConfigureEvm, ConfigureEvmEnv, NodePrimitives, NodeTypesWithEngine},
    builder::{components::ExecutorBuilder, BuilderContext, FullNodeTypes},
    cli::Cli,
    providers::ProviderError,
    revm::{
        interpreter::Host,
        primitives::{
            address, Address, BlockEnv, Bytes, CfgEnvWithHandlerCfg, Env, EnvWithHandlerCfg,
            TransactTo, TxEnv, U256,
        },
        Database, DatabaseCommit, Evm, State,
    },
};
use reth_chainspec::{ChainSpec, EthereumHardforks};
use reth_evm::execute::{
    BlockExecutionError, BlockExecutionStrategy, BlockExecutionStrategyFactory, ExecuteOutput,
    InternalBlockExecutionError,
};
use reth_evm_ethereum::EthEvmConfig;
use reth_node_ethereum::{node::EthereumAddOns, BasicBlockExecutorProvider, EthereumNode};
<<<<<<< HEAD
use reth_primitives::{
    revm_primitives::{
        address, Address, BlockEnv, Bytes, CfgEnvWithHandlerCfg, EnvWithHandlerCfg, U256,
    },
    BlockWithSenders,
};
=======
use reth_primitives::{BlockWithSenders, Receipt};
>>>>>>> 2f3fde8f
use std::{fmt::Display, sync::Arc};

pub const SYSTEM_ADDRESS: Address = address!("fffffffffffffffffffffffffffffffffffffffe");
pub const WITHDRAWALS_ADDRESS: Address = address!("4200000000000000000000000000000000000000");

fn main() {
    Cli::parse_args()
        .run(|builder, _| async move {
            let handle = builder
                // use the default ethereum node types
                .with_types::<EthereumNode>()
                // Configure the components of the node
                // use default ethereum components but use our custom pool
                .with_components(
                    EthereumNode::components().executor(CustomExecutorBuilder::default()),
                )
                .with_add_ons(EthereumAddOns::default())
                .launch()
                .await?;

            handle.wait_for_node_exit().await
        })
        .unwrap();
}

/// A custom executor builder
#[derive(Debug, Default, Clone, Copy)]
#[non_exhaustive]
pub struct CustomExecutorBuilder;

impl<Types, Node> ExecutorBuilder<Node> for CustomExecutorBuilder
where
    Types: NodeTypesWithEngine<ChainSpec = ChainSpec>,
    Node: FullNodeTypes<Types = Types>,
{
    type EVM = EthEvmConfig;
    type Executor = BasicBlockExecutorProvider<CustomExecutorStrategyFactory>;

    async fn build_evm(
        self,
        ctx: &BuilderContext<Node>,
    ) -> eyre::Result<(Self::EVM, Self::Executor)> {
        let chain_spec = ctx.chain_spec();
        let evm_config = EthEvmConfig::new(ctx.chain_spec());
        let strategy_factory =
            CustomExecutorStrategyFactory { chain_spec, evm_config: evm_config.clone() };
        let executor = BasicBlockExecutorProvider::new(strategy_factory);

        Ok((evm_config, executor))
    }
}

#[derive(Clone)]
pub struct CustomExecutorStrategyFactory {
    /// The chainspec
    chain_spec: Arc<ChainSpec>,
    /// How to create an EVM.
    evm_config: EthEvmConfig,
}

impl BlockExecutionStrategyFactory for CustomExecutorStrategyFactory {
    type Primitives = reth_node_types::AnyPrimitives;

    type Strategy<DB: Database<Error: Into<ProviderError> + Display>> = CustomExecutorStrategy<DB>;

    fn create_strategy<DB>(&self, db: DB) -> Self::Strategy<DB>
    where
        DB: Database<Error: Into<ProviderError> + Display>,
    {
        let state =
            State::builder().with_database(db).with_bundle_update().without_state_clear().build();
        CustomExecutorStrategy {
            state,
            chain_spec: self.chain_spec.clone(),
            evm_config: self.evm_config.clone(),
        }
    }
}

pub struct CustomExecutorStrategy<DB>
where
    DB: Database<Error: Into<ProviderError> + Display>,
{
    /// The chainspec
    chain_spec: Arc<ChainSpec>,
    /// How to create an EVM.
    evm_config: EthEvmConfig,
    /// Current state for block execution.
    state: State<DB>,
}

impl<DB> CustomExecutorStrategy<DB>
where
    DB: Database<Error: Into<ProviderError> + Display>,
{
    /// Configures a new evm configuration and block environment for the given block.
    ///
    /// # Caution
    ///
    /// This does not initialize the tx environment.
    fn evm_env_for_block(
        &self,
        header: &alloy_consensus::Header,
        total_difficulty: U256,
    ) -> EnvWithHandlerCfg {
        let mut cfg = CfgEnvWithHandlerCfg::new(Default::default(), Default::default());
        let mut block_env = BlockEnv::default();
        self.evm_config.fill_cfg_and_block_env(&mut cfg, &mut block_env, header, total_difficulty);

        EnvWithHandlerCfg::new_with_cfg_env(cfg, block_env, Default::default())
    }
}

impl<DB, N> BlockExecutionStrategy<DB, N> for CustomExecutorStrategy<DB>
where
    DB: Database<Error: Into<ProviderError> + Display>,
    N: NodePrimitives,
{
    type Error = BlockExecutionError;

    fn apply_pre_execution_changes(
        &mut self,
        block: &BlockWithSenders,
        _total_difficulty: U256,
    ) -> Result<(), Self::Error> {
        // Set state clear flag if the block is after the Spurious Dragon hardfork.
        let state_clear_flag =
            (*self.chain_spec).is_spurious_dragon_active_at_block(block.header.number);
        self.state.set_state_clear_flag(state_clear_flag);

        Ok(())
    }

    fn execute_transactions(
        &mut self,
        _block: &BlockWithSenders,
        _total_difficulty: U256,
    ) -> Result<ExecuteOutput<N::Receipt>, Self::Error> {
        Ok(ExecuteOutput { receipts: vec![], gas_used: 0 })
    }

    fn apply_post_execution_changes(
        &mut self,
        block: &BlockWithSenders,
        total_difficulty: U256,
        _receipts: &[N::Receipt],
    ) -> Result<Requests, Self::Error> {
        let env = self.evm_env_for_block(&block.header, total_difficulty);
        let mut evm = self.evm_config.evm_with_env(&mut self.state, env);

        if let Some(withdrawals) = block.body.withdrawals.as_ref() {
            apply_withdrawals_contract_call(withdrawals, &mut evm)?;
        }

        Ok(Requests::default())
    }

    fn state_ref(&self) -> &State<DB> {
        &self.state
    }

    fn state_mut(&mut self) -> &mut State<DB> {
        &mut self.state
    }
}

sol!(
    function withdrawals(
        uint64[] calldata amounts,
        address[] calldata addresses
    );
);

/// Applies the post-block call to the withdrawal / deposit contract, using the given block,
/// [`ChainSpec`], EVM.
pub fn apply_withdrawals_contract_call<EXT, DB: Database + DatabaseCommit>(
    withdrawals: &[Withdrawal],
    evm: &mut Evm<'_, EXT, DB>,
) -> Result<(), BlockExecutionError>
where
    DB::Error: std::fmt::Display,
{
    // get previous env
    let previous_env = Box::new(evm.context.env().clone());

    // modify env for pre block call
    fill_tx_env_with_system_contract_call(
        &mut evm.context.evm.env,
        SYSTEM_ADDRESS,
        WITHDRAWALS_ADDRESS,
        withdrawalsCall {
            amounts: withdrawals.iter().map(|w| w.amount).collect::<Vec<_>>(),
            addresses: withdrawals.iter().map(|w| w.address).collect::<Vec<_>>(),
        }
        .abi_encode()
        .into(),
    );

    let mut state = match evm.transact() {
        Ok(res) => res.state,
        Err(e) => {
            evm.context.evm.env = previous_env;
            return Err(BlockExecutionError::Internal(InternalBlockExecutionError::Other(
                format!("withdrawal contract system call revert: {}", e).into(),
            )))
        }
    };

    // Clean-up post system tx context
    state.remove(&SYSTEM_ADDRESS);
    state.remove(&evm.block().coinbase);
    evm.context.evm.db.commit(state);
    // re-set the previous env
    evm.context.evm.env = previous_env;

    Ok(())
}

fn fill_tx_env_with_system_contract_call(
    env: &mut Env,
    caller: Address,
    contract: Address,
    data: Bytes,
) {
    env.tx = TxEnv {
        caller,
        transact_to: TransactTo::Call(contract),
        // Explicitly set nonce to None so revm does not do any nonce checks
        nonce: None,
        gas_limit: 30_000_000,
        value: U256::ZERO,
        data,
        // Setting the gas price to zero enforces that no value is transferred as part of the call,
        // and that the call will not count against the block's gas limit
        gas_price: U256::ZERO,
        // The chain ID check is not relevant here and is disabled if set to None
        chain_id: None,
        // Setting the gas priority fee to None ensures the effective gas price is derived from the
        // `gas_price` field, which we need to be zero
        gas_priority_fee: None,
        access_list: Vec::new(),
        // blob fields can be None for this tx
        blob_hashes: Vec::new(),
        max_fee_per_blob_gas: None,
        authorization_list: None,
        #[cfg(feature = "optimism")]
        optimism: OptimismFields::default(),
    };

    // ensure the block gas limit is >= the tx
    env.block.gas_limit = U256::from(env.tx.gas_limit);

    // disable the base fee check for this call by setting the base fee to zero
    env.block.basefee = U256::ZERO;
}<|MERGE_RESOLUTION|>--- conflicted
+++ resolved
@@ -29,16 +29,7 @@
 };
 use reth_evm_ethereum::EthEvmConfig;
 use reth_node_ethereum::{node::EthereumAddOns, BasicBlockExecutorProvider, EthereumNode};
-<<<<<<< HEAD
-use reth_primitives::{
-    revm_primitives::{
-        address, Address, BlockEnv, Bytes, CfgEnvWithHandlerCfg, EnvWithHandlerCfg, U256,
-    },
-    BlockWithSenders,
-};
-=======
-use reth_primitives::{BlockWithSenders, Receipt};
->>>>>>> 2f3fde8f
+use reth_primitives::BlockWithSenders;
 use std::{fmt::Display, sync::Arc};
 
 pub const SYSTEM_ADDRESS: Address = address!("fffffffffffffffffffffffffffffffffffffffe");
