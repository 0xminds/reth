#[cfg(any(test, feature = "arbitrary"))]
use crate::block::{generate_valid_header, valid_header_strategy};
use crate::{
    basefee::calc_next_block_base_fee,
    constants,
    constants::{
        ALLOWED_FUTURE_BLOCK_TIME_SECONDS, EMPTY_OMMER_ROOT_HASH, EMPTY_ROOT_HASH,
        MINIMUM_GAS_LIMIT,
    },
    eip4844::{calc_blob_gasprice, calculate_excess_blob_gas},
    keccak256, Address, BaseFeeParams, BlockHash, BlockNumHash, BlockNumber, Bloom, Bytes,
    ChainSpec, GotExpected, GotExpectedBoxed, Hardfork, B256, B64, U256,
};
use alloy_rlp::{length_of_length, Decodable, Encodable};
use bytes::BufMut;
#[cfg(any(test, feature = "arbitrary"))]
use proptest::prelude::*;
use reth_codecs::{add_arbitrary_tests, derive_arbitrary, main_codec, Compact};
use serde::{Deserialize, Serialize};
use std::{mem, ops::Deref};

/// Errors that can occur during header sanity checks.
#[derive(Debug, PartialEq, Eq)]
pub enum HeaderError {
    /// Represents an error when the block difficulty is too large.
    LargeDifficulty,
    /// Represents an error when the block extradata is too large.
    LargeExtraData,
}

/// Block header
#[main_codec]
#[derive(Debug, Clone, PartialEq, Eq, Hash)]
pub struct Header {
    /// The Keccak 256-bit hash of the parent
    /// block’s header, in its entirety; formally Hp.
    pub parent_hash: B256,
    /// The Keccak 256-bit hash of the ommers list portion of this block; formally Ho.
    pub ommers_hash: B256,
    /// The 160-bit address to which all fees collected from the successful mining of this block
    /// be transferred; formally Hc.
    pub beneficiary: Address,
    /// The Keccak 256-bit hash of the root node of the state trie, after all transactions are
    /// executed and finalisations applied; formally Hr.
    pub state_root: B256,
    /// The Keccak 256-bit hash of the root node of the trie structure populated with each
    /// transaction in the transactions list portion of the block; formally Ht.
    pub transactions_root: B256,
    /// The Keccak 256-bit hash of the root node of the trie structure populated with the receipts
    /// of each transaction in the transactions list portion of the block; formally He.
    pub receipts_root: B256,
    /// The Keccak 256-bit hash of the withdrawals list portion of this block.
    ///
    /// See [EIP-4895](https://eips.ethereum.org/EIPS/eip-4895).
    pub withdrawals_root: Option<B256>,
    /// The Bloom filter composed from indexable information (logger address and log topics)
    /// contained in each log entry from the receipt of each transaction in the transactions list;
    /// formally Hb.
    pub logs_bloom: Bloom,
    /// A scalar value corresponding to the difficulty level of this block. This can be calculated
    /// from the previous block’s difficulty level and the timestamp; formally Hd.
    pub difficulty: U256,
    /// A scalar value equal to the number of ancestor blocks. The genesis block has a number of
    /// zero; formally Hi.
    pub number: BlockNumber,
    /// A scalar value equal to the current limit of gas expenditure per block; formally Hl.
    pub gas_limit: u64,
    /// A scalar value equal to the total gas used in transactions in this block; formally Hg.
    pub gas_used: u64,
    /// A scalar value equal to the reasonable output of Unix’s time() at this block’s inception;
    /// formally Hs.
    pub timestamp: u64,
    /// A 256-bit hash which, combined with the
    /// nonce, proves that a sufficient amount of computation has been carried out on this block;
    /// formally Hm.
    pub mix_hash: B256,
    /// A 64-bit value which, combined with the mixhash, proves that a sufficient amount of
    /// computation has been carried out on this block; formally Hn.
    pub nonce: u64,
    /// A scalar representing EIP1559 base fee which can move up or down each block according
    /// to a formula which is a function of gas used in parent block and gas target
    /// (block gas limit divided by elasticity multiplier) of parent block.
    /// The algorithm results in the base fee per gas increasing when blocks are
    /// above the gas target, and decreasing when blocks are below the gas target. The base fee per
    /// gas is burned.
    pub base_fee_per_gas: Option<u64>,
    /// The total amount of blob gas consumed by the transactions within the block, added in
    /// EIP-4844.
    pub blob_gas_used: Option<u64>,
    /// A running total of blob gas consumed in excess of the target, prior to the block. Blocks
    /// with above-target blob gas consumption increase this value, blocks with below-target blob
    /// gas consumption decrease it (bounded at 0). This was added in EIP-4844.
    pub excess_blob_gas: Option<u64>,
    /// The hash of the parent beacon block's root is included in execution blocks, as proposed by
    /// EIP-4788.
    ///
    /// This enables trust-minimized access to consensus state, supporting staking pools, bridges,
    /// and more.
    ///
    /// The beacon roots contract handles root storage, enhancing Ethereum's functionalities.
    pub parent_beacon_block_root: Option<B256>,
    /// The Keccak 256-bit hash of the root node of the trie structure populated with each
    /// [EIP-7685] request in the block body.
    ///
    /// [EIP-7685]: https://eips.ethereum.org/EIPS/eip-7685
    pub requests_root: Option<B256>,
    /// An arbitrary byte array containing data relevant to this block. This must be 32 bytes or
    /// fewer; formally Hx.
    pub extra_data: Bytes,
}

impl Default for Header {
    fn default() -> Self {
        Self {
            parent_hash: Default::default(),
            ommers_hash: EMPTY_OMMER_ROOT_HASH,
            beneficiary: Default::default(),
            state_root: EMPTY_ROOT_HASH,
            transactions_root: EMPTY_ROOT_HASH,
            receipts_root: EMPTY_ROOT_HASH,
            logs_bloom: Default::default(),
            difficulty: Default::default(),
            number: 0,
            gas_limit: 0,
            gas_used: 0,
            timestamp: 0,
            extra_data: Default::default(),
            mix_hash: Default::default(),
            nonce: 0,
            base_fee_per_gas: None,
            withdrawals_root: None,
            blob_gas_used: None,
            excess_blob_gas: None,
            parent_beacon_block_root: None,
            requests_root: None,
        }
    }
}

impl Header {
    /// Checks if the block's difficulty is set to zero, indicating a Proof-of-Stake header.
    ///
    /// This function is linked to EIP-3675, proposing the consensus upgrade to Proof-of-Stake:
    /// [EIP-3675](https://eips.ethereum.org/EIPS/eip-3675#replacing-difficulty-with-0)
    ///
    /// Verifies whether, as per the EIP, the block's difficulty is updated to zero,
    /// signifying the transition to a Proof-of-Stake mechanism.
    ///
    /// Returns `true` if the block's difficulty matches the constant zero set by the EIP.
    pub fn is_zero_difficulty(&self) -> bool {
        self.difficulty.is_zero()
    }

    /// Performs a sanity check on the extradata field of the header.
    ///
    /// # Errors
    ///
    /// Returns an error if the extradata size is larger than 100 KB.
    pub fn ensure_extradata_valid(&self) -> Result<(), HeaderError> {
        if self.extra_data.len() > 100 * 1024 {
            return Err(HeaderError::LargeExtraData)
        }
        Ok(())
    }

    /// Performs a sanity check on the block difficulty field of the header.
    ///
    /// # Errors
    ///
    /// Returns an error if the block difficulty exceeds 80 bits.
    pub fn ensure_difficulty_valid(&self) -> Result<(), HeaderError> {
        if self.difficulty.bit_len() > 80 {
            return Err(HeaderError::LargeDifficulty)
        }
        Ok(())
    }

    /// Performs combined sanity checks on multiple header fields.
    ///
    /// This method combines checks for block difficulty and extradata sizes.
    ///
    /// # Errors
    ///
    /// Returns an error if either the block difficulty exceeds 80 bits
    /// or if the extradata size is larger than 100 KB.
    pub fn ensure_well_formed(&self) -> Result<(), HeaderError> {
        self.ensure_difficulty_valid()?;
        self.ensure_extradata_valid()?;
        Ok(())
    }

    /// Checks if the block's timestamp is in the past compared to the parent block's timestamp.
    ///
    /// Note: This check is relevant only pre-merge.
    pub const fn is_timestamp_in_past(&self, parent_timestamp: u64) -> bool {
        self.timestamp <= parent_timestamp
    }

    /// Checks if the block's timestamp is in the future based on the present timestamp.
    ///
    /// Clock can drift but this can be consensus issue.
    ///
    /// Note: This check is relevant only pre-merge.
    pub const fn exceeds_allowed_future_timestamp(&self, present_timestamp: u64) -> bool {
        self.timestamp > present_timestamp + ALLOWED_FUTURE_BLOCK_TIME_SECONDS
    }

    /// Returns the parent block's number and hash
    pub const fn parent_num_hash(&self) -> BlockNumHash {
        BlockNumHash { number: self.number.saturating_sub(1), hash: self.parent_hash }
    }

    /// Heavy function that will calculate hash of data and will *not* save the change to metadata.
    /// Use [`Header::seal`], [`SealedHeader`] and unlock if you need hash to be persistent.
    pub fn hash_slow(&self) -> B256 {
        keccak256(alloy_rlp::encode(self))
    }

    /// Checks if the header is empty - has no transactions and no ommers
    pub fn is_empty(&self) -> bool {
        self.transaction_root_is_empty() &&
            self.ommers_hash_is_empty() &&
            self.withdrawals_root.map_or(true, |root| root == EMPTY_ROOT_HASH)
    }

    /// Check if the ommers hash equals to empty hash list.
    pub fn ommers_hash_is_empty(&self) -> bool {
        self.ommers_hash == EMPTY_OMMER_ROOT_HASH
    }

    /// Check if the transaction root equals to empty root.
    pub fn transaction_root_is_empty(&self) -> bool {
        self.transactions_root == EMPTY_ROOT_HASH
    }

    /// Returns the blob fee for _this_ block according to the EIP-4844 spec.
    ///
    /// Returns `None` if `excess_blob_gas` is None
    pub fn blob_fee(&self) -> Option<u128> {
        self.excess_blob_gas.map(calc_blob_gasprice)
    }

    /// Returns the blob fee for the next block according to the EIP-4844 spec.
    ///
    /// Returns `None` if `excess_blob_gas` is None.
    ///
    /// See also [Self::next_block_excess_blob_gas]
    pub fn next_block_blob_fee(&self) -> Option<u128> {
        self.next_block_excess_blob_gas().map(calc_blob_gasprice)
    }

    /// Calculate base fee for next block according to the EIP-1559 spec.
    ///
    /// Returns a `None` if no base fee is set, no EIP-1559 support
    pub fn next_block_base_fee(&self, base_fee_params: BaseFeeParams) -> Option<u64> {
        Some(calc_next_block_base_fee(
            self.gas_used as u128,
            self.gas_limit as u128,
            self.base_fee_per_gas? as u128,
            base_fee_params,
        ) as u64)
    }

    /// Calculate excess blob gas for the next block according to the EIP-4844 spec.
    ///
    /// Returns a `None` if no excess blob gas is set, no EIP-4844 support
    pub fn next_block_excess_blob_gas(&self) -> Option<u64> {
        Some(calculate_excess_blob_gas(self.excess_blob_gas?, self.blob_gas_used?))
    }

    /// Seal the header with a known hash.
    ///
    /// WARNING: This method does not perform validation whether the hash is correct.
    #[inline]
    pub const fn seal(self, hash: B256) -> SealedHeader {
        SealedHeader { header: self, hash }
    }

    /// Calculate hash and seal the Header so that it can't be changed.
    #[inline]
    pub fn seal_slow(self) -> SealedHeader {
        let hash = self.hash_slow();
        self.seal(hash)
    }

    /// Calculate a heuristic for the in-memory size of the [Header].
    #[inline]
    pub fn size(&self) -> usize {
        mem::size_of::<B256>() + // parent hash
        mem::size_of::<B256>() + // ommers hash
        mem::size_of::<Address>() + // beneficiary
        mem::size_of::<B256>() + // state root
        mem::size_of::<B256>() + // transactions root
        mem::size_of::<B256>() + // receipts root
        mem::size_of::<Option<B256>>() + // withdrawals root
        mem::size_of::<Bloom>() + // logs bloom
        mem::size_of::<U256>() + // difficulty
        mem::size_of::<BlockNumber>() + // number
        mem::size_of::<u64>() + // gas limit
        mem::size_of::<u64>() + // gas used
        mem::size_of::<u64>() + // timestamp
        mem::size_of::<B256>() + // mix hash
        mem::size_of::<u64>() + // nonce
        mem::size_of::<Option<u64>>() + // base fee per gas
        mem::size_of::<Option<u64>>() + // blob gas used
        mem::size_of::<Option<u64>>() + // excess blob gas
        mem::size_of::<Option<B256>>() + // parent beacon block root
        self.extra_data.len() // extra data
    }

    fn header_payload_length(&self) -> usize {
        let mut length = 0;
        length += self.parent_hash.length(); // Hash of the previous block.
        length += self.ommers_hash.length(); // Hash of uncle blocks.
        length += self.beneficiary.length(); // Address that receives rewards.
        length += self.state_root.length(); // Root hash of the state object.
        length += self.transactions_root.length(); // Root hash of transactions in the block.
        length += self.receipts_root.length(); // Hash of transaction receipts.
        length += self.logs_bloom.length(); // Data structure containing event logs.
        length += self.difficulty.length(); // Difficulty value of the block.
        length += U256::from(self.number).length(); // Block number.
        length += U256::from(self.gas_limit).length(); // Maximum gas allowed.
        length += U256::from(self.gas_used).length(); // Actual gas used.
        length += self.timestamp.length(); // Block timestamp.
        length += self.extra_data.length(); // Additional arbitrary data.
        length += self.mix_hash.length(); // Hash used for mining.
        length += B64::new(self.nonce.to_be_bytes()).length(); // Nonce for mining.

        if let Some(base_fee) = self.base_fee_per_gas {
            // Adding base fee length if it exists.
            length += U256::from(base_fee).length();
        }

        if let Some(root) = self.withdrawals_root {
            // Adding withdrawals_root length if it exists.
            length += root.length();
        }

        if let Some(blob_gas_used) = self.blob_gas_used {
            // Adding blob_gas_used length if it exists.
            length += U256::from(blob_gas_used).length();
        }

        if let Some(excess_blob_gas) = self.excess_blob_gas {
            // Adding excess_blob_gas length if it exists.
            length += U256::from(excess_blob_gas).length();
        }

        if let Some(parent_beacon_block_root) = self.parent_beacon_block_root {
            length += parent_beacon_block_root.length();
        }

        if let Some(requests_root) = self.requests_root {
            length += requests_root.length();
        }

        length
    }
}

impl Encodable for Header {
    fn encode(&self, out: &mut dyn BufMut) {
        // Create a header indicating the encoded content is a list with the payload length computed
        // from the header's payload calculation function.
        let list_header =
            alloy_rlp::Header { list: true, payload_length: self.header_payload_length() };
        list_header.encode(out);

        // Encode each header field sequentially
        self.parent_hash.encode(out); // Encode parent hash.
        self.ommers_hash.encode(out); // Encode ommer's hash.
        self.beneficiary.encode(out); // Encode beneficiary.
        self.state_root.encode(out); // Encode state root.
        self.transactions_root.encode(out); // Encode transactions root.
        self.receipts_root.encode(out); // Encode receipts root.
        self.logs_bloom.encode(out); // Encode logs bloom.
        self.difficulty.encode(out); // Encode difficulty.
        U256::from(self.number).encode(out); // Encode block number.
        U256::from(self.gas_limit).encode(out); // Encode gas limit.
        U256::from(self.gas_used).encode(out); // Encode gas used.
        self.timestamp.encode(out); // Encode timestamp.
        self.extra_data.encode(out); // Encode extra data.
        self.mix_hash.encode(out); // Encode mix hash.
        B64::new(self.nonce.to_be_bytes()).encode(out); // Encode nonce.

        // Encode base fee. Put empty list if base fee is missing,
        // but withdrawals root is present.
        if let Some(ref base_fee) = self.base_fee_per_gas {
            U256::from(*base_fee).encode(out);
        }

        // Encode withdrawals root. Put empty string if withdrawals root is missing,
        // but blob gas used is present.
        if let Some(ref root) = self.withdrawals_root {
            root.encode(out);
        }

        // Encode blob gas used. Put empty list if blob gas used is missing,
        // but excess blob gas is present.
        if let Some(ref blob_gas_used) = self.blob_gas_used {
            U256::from(*blob_gas_used).encode(out);
        }

        // Encode excess blob gas. Put empty list if excess blob gas is missing,
        // but parent beacon block root is present.
        if let Some(ref excess_blob_gas) = self.excess_blob_gas {
            U256::from(*excess_blob_gas).encode(out);
        }

        // Encode parent beacon block root.
        if let Some(ref parent_beacon_block_root) = self.parent_beacon_block_root {
            parent_beacon_block_root.encode(out);
        }

        // Encode EIP-7685 requests root
        //
        // If new fields are added, the above pattern will need to
        // be repeated and placeholders added. Otherwise, it's impossible to tell _which_
        // fields are missing. This is mainly relevant for contrived cases where a header is
        // created at random, for example:
        //  * A header is created with a withdrawals root, but no base fee. Shanghai blocks are
        //    post-London, so this is technically not valid. However, a tool like proptest would
        //    generate a block like this.
        if let Some(ref requests_root) = self.requests_root {
            requests_root.encode(out);
        }
    }

    fn length(&self) -> usize {
        let mut length = 0;
        length += self.header_payload_length();
        length += length_of_length(length);
        length
    }
}

impl Decodable for Header {
    fn decode(buf: &mut &[u8]) -> alloy_rlp::Result<Self> {
        let rlp_head = alloy_rlp::Header::decode(buf)?;
        if !rlp_head.list {
            return Err(alloy_rlp::Error::UnexpectedString)
        }
        let started_len = buf.len();
        let mut this = Self {
            parent_hash: Decodable::decode(buf)?,
            ommers_hash: Decodable::decode(buf)?,
            beneficiary: Decodable::decode(buf)?,
            state_root: Decodable::decode(buf)?,
            transactions_root: Decodable::decode(buf)?,
            receipts_root: Decodable::decode(buf)?,
            logs_bloom: Decodable::decode(buf)?,
            difficulty: Decodable::decode(buf)?,
            number: u64::decode(buf)?,
            gas_limit: u64::decode(buf)?,
            gas_used: u64::decode(buf)?,
            timestamp: Decodable::decode(buf)?,
            extra_data: Decodable::decode(buf)?,
            mix_hash: Decodable::decode(buf)?,
            nonce: u64::from_be_bytes(B64::decode(buf)?.0),
            base_fee_per_gas: None,
            withdrawals_root: None,
            blob_gas_used: None,
            excess_blob_gas: None,
            parent_beacon_block_root: None,
            requests_root: None,
        };
        if started_len - buf.len() < rlp_head.payload_length {
            this.base_fee_per_gas = Some(u64::decode(buf)?);
        }

        // Withdrawals root for post-shanghai headers
        if started_len - buf.len() < rlp_head.payload_length {
            this.withdrawals_root = Some(Decodable::decode(buf)?);
        }

        // Blob gas used and excess blob gas for post-cancun headers
        if started_len - buf.len() < rlp_head.payload_length {
            this.blob_gas_used = Some(u64::decode(buf)?);
        }

        if started_len - buf.len() < rlp_head.payload_length {
            this.excess_blob_gas = Some(u64::decode(buf)?);
        }

        // Decode parent beacon block root.
        if started_len - buf.len() < rlp_head.payload_length {
            this.parent_beacon_block_root = Some(B256::decode(buf)?);
        }

        // Decode requests root.
        //
        // If new fields are added, the above pattern will need to
        // be repeated and placeholders decoded. Otherwise, it's impossible to tell _which_
        // fields are missing. This is mainly relevant for contrived cases where a header is
        // created at random, for example:
        //  * A header is created with a withdrawals root, but no base fee. Shanghai blocks are
        //    post-London, so this is technically not valid. However, a tool like proptest would
        //    generate a block like this.
        if started_len - buf.len() < rlp_head.payload_length {
            this.requests_root = Some(B256::decode(buf)?);
        }

        let consumed = started_len - buf.len();
        if consumed != rlp_head.payload_length {
            return Err(alloy_rlp::Error::ListLengthMismatch {
                expected: rlp_head.payload_length,
                got: consumed,
            })
        }
        Ok(this)
    }
}

/// Errors that can occur during header sanity checks.
#[derive(thiserror::Error, Debug, PartialEq, Eq, Clone)]
pub enum HeaderValidationError {
    /// Error when the block number does not match the parent block number.
    #[error(
        "block number {block_number} does not match parent block number {parent_block_number}"
    )]
    ParentBlockNumberMismatch {
        /// The parent block number.
        parent_block_number: BlockNumber,
        /// The block number.
        block_number: BlockNumber,
    },

    /// Error when the parent hash does not match the expected parent hash.
    #[error("mismatched parent hash: {0}")]
    ParentHashMismatch(GotExpectedBoxed<B256>),

    /// Error when the block timestamp is in the past compared to the parent timestamp.
    #[error("block timestamp {timestamp} is in the past compared to the parent timestamp {parent_timestamp}")]
    TimestampIsInPast {
        /// The parent block's timestamp.
        parent_timestamp: u64,
        /// The block's timestamp.
        timestamp: u64,
    },

    /// Error when the base fee is missing.
    #[error("base fee missing")]
    BaseFeeMissing,

    /// Error when the block's base fee is different from the expected base fee.
    #[error("block base fee mismatch: {0}")]
    BaseFeeDiff(GotExpected<u64>),

    /// Error when the child gas limit exceeds the maximum allowed decrease.
    #[error("child gas_limit {child_gas_limit} max decrease is {parent_gas_limit}/1024")]
    GasLimitInvalidDecrease {
        /// The parent gas limit.
        parent_gas_limit: u64,
        /// The child gas limit.
        child_gas_limit: u64,
    },

    /// Error when the child gas limit exceeds the maximum allowed increase.
    #[error("child gas_limit {child_gas_limit} max increase is {parent_gas_limit}/1024")]
    GasLimitInvalidIncrease {
        /// The parent gas limit.
        parent_gas_limit: u64,
        /// The child gas limit.
        child_gas_limit: u64,
    },

    /// Error indicating that the child gas limit is below the minimum allowed limit.
    ///
    /// This error occurs when the child gas limit is less than the specified minimum gas limit.
    #[error("child gas limit {child_gas_limit} is below the minimum allowed limit ({MINIMUM_GAS_LIMIT})")]
    GasLimitInvalidMinimum {
        /// The child gas limit.
        child_gas_limit: u64,
    },

    /// Error when blob gas used is missing.
    #[error("missing blob gas used")]
    BlobGasUsedMissing,

    /// Error when excess blob gas is missing.
    #[error("missing excess blob gas")]
    ExcessBlobGasMissing,

    /// Error when there is an invalid excess blob gas.
    #[error(
        "invalid excess blob gas: {diff}; \
         parent excess blob gas: {parent_excess_blob_gas}, \
         parent blob gas used: {parent_blob_gas_used}"
    )]
    ExcessBlobGasDiff {
        /// The excess blob gas diff.
        diff: GotExpected<u64>,
        /// The parent excess blob gas.
        parent_excess_blob_gas: u64,
        /// The parent blob gas used.
        parent_blob_gas_used: u64,
    },
}

/// A [`Header`] that is sealed at a precalculated hash, use [`SealedHeader::unseal()`] if you want
/// to modify header.
#[main_codec(no_arbitrary)]
#[add_arbitrary_tests(rlp, compact)]
#[derive(Debug, Clone, PartialEq, Eq, Hash)]
pub struct SealedHeader {
    /// Locked Header hash.
    hash: BlockHash,
    /// Locked Header fields.
    header: Header,
}

impl SealedHeader {
    /// Creates the sealed header with the corresponding block hash.
    #[inline]
    pub const fn new(header: Header, hash: BlockHash) -> Self {
        Self { header, hash }
    }

    /// Returns the sealed Header fields.
    #[inline]
    pub const fn header(&self) -> &Header {
        &self.header
    }

    /// Returns header/block hash.
    #[inline]
    pub const fn hash(&self) -> BlockHash {
        self.hash
    }

    /// Updates the block header.
    #[cfg(any(test, feature = "test-utils"))]
    pub fn set_header(&mut self, header: Header) {
        self.header = header
    }

    /// Updates the block hash.
    #[cfg(any(test, feature = "test-utils"))]
    pub fn set_hash(&mut self, hash: BlockHash) {
        self.hash = hash
    }

    /// Updates the parent block hash.
    #[cfg(any(test, feature = "test-utils"))]
    pub fn set_parent_hash(&mut self, hash: BlockHash) {
        self.header.parent_hash = hash
    }

    /// Updates the block number.
    #[cfg(any(test, feature = "test-utils"))]
    pub fn set_block_number(&mut self, number: BlockNumber) {
        self.header.number = number;
    }

    /// Updates the block state root.
    #[cfg(any(test, feature = "test-utils"))]
    pub fn set_state_root(&mut self, state_root: B256) {
        self.header.state_root = state_root;
    }

    /// Updates the block difficulty.
    #[cfg(any(test, feature = "test-utils"))]
    pub fn set_difficulty(&mut self, difficulty: U256) {
        self.header.difficulty = difficulty;
    }

    /// Checks the gas limit for consistency between parent and self headers.
    ///
    /// The maximum allowable difference between self and parent gas limits is determined by the
    /// parent's gas limit divided by the elasticity multiplier (1024).
    ///
    /// This check is skipped if the Optimism flag is enabled in the chain spec, as gas limits on
    /// Optimism can adjust instantly.
    #[inline(always)]
    fn validate_gas_limit(
        &self,
        parent: &Self,
        chain_spec: &ChainSpec,
    ) -> Result<(), HeaderValidationError> {
        // Determine the parent gas limit, considering elasticity multiplier on the London fork.
        let parent_gas_limit =
            if chain_spec.fork(Hardfork::London).transitions_at_block(self.number) {
                parent.gas_limit *
                    chain_spec.base_fee_params_at_timestamp(self.timestamp).elasticity_multiplier
                        as u64
            } else {
                parent.gas_limit
            };

        // Check for an increase in gas limit beyond the allowed threshold.
        if self.gas_limit > parent_gas_limit {
            if self.gas_limit - parent_gas_limit >= parent_gas_limit / 1024 {
                return Err(HeaderValidationError::GasLimitInvalidIncrease {
                    parent_gas_limit,
                    child_gas_limit: self.gas_limit,
                })
            }
        }
        // Check for a decrease in gas limit beyond the allowed threshold.
        else if parent_gas_limit - self.gas_limit >= parent_gas_limit / 1024 {
            return Err(HeaderValidationError::GasLimitInvalidDecrease {
                parent_gas_limit,
                child_gas_limit: self.gas_limit,
            })
        }
        // Check if the self gas limit is below the minimum required limit.
        else if self.gas_limit < MINIMUM_GAS_LIMIT {
            return Err(HeaderValidationError::GasLimitInvalidMinimum {
                child_gas_limit: self.gas_limit,
            })
        }

        Ok(())
    }

    /// Validates the integrity and consistency of a sealed block header in relation to its parent
    /// header.
    ///
    /// This function checks various properties of the sealed header against its parent header and
    /// the chain specification. It ensures that the block forms a valid and secure continuation
    /// of the blockchain.
    ///
    /// ## Arguments
    ///
    /// * `parent` - The sealed header of the parent block.
    /// * `chain_spec` - The chain specification providing configuration parameters for the
    ///   blockchain.
    ///
    /// ## Errors
    ///
    /// Returns a [`HeaderValidationError`] if any validation check fails, indicating specific
    /// issues with the sealed header. The possible errors include mismatched block numbers,
    /// parent hash mismatches, timestamp inconsistencies, gas limit violations, base fee
    /// discrepancies (for EIP-1559), and errors related to the blob gas fields (EIP-4844).
    ///
    /// ## Note
    ///
    /// Some checks, such as gas limit validation, are conditionally skipped based on the presence
    /// of certain features (e.g., Optimism feature) or the activation of specific hardforks.
    pub fn validate_against_parent(
        &self,
        parent: &Self,
        chain_spec: &ChainSpec,
    ) -> Result<(), HeaderValidationError> {
        // Parent number is consistent.
        if parent.number + 1 != self.number {
            return Err(HeaderValidationError::ParentBlockNumberMismatch {
                parent_block_number: parent.number,
                block_number: self.number,
            })
        }

        if parent.hash != self.parent_hash {
            return Err(HeaderValidationError::ParentHashMismatch(
                GotExpected { got: self.parent_hash, expected: parent.hash }.into(),
            ))
        }

        // timestamp in past check
        #[cfg(feature = "optimism")]
        if chain_spec.is_bedrock_active_at_block(self.header.number) &&
            self.header.is_timestamp_in_past(parent.timestamp)
        {
            return Err(HeaderValidationError::TimestampIsInPast {
                parent_timestamp: parent.timestamp,
                timestamp: self.timestamp,
            })
        }

        #[cfg(not(feature = "optimism"))]
        if self.header.is_timestamp_in_past(parent.timestamp) {
            return Err(HeaderValidationError::TimestampIsInPast {
                parent_timestamp: parent.timestamp,
                timestamp: self.timestamp,
            })
        }

        // TODO Check difficulty increment between parent and self
        // Ace age did increment it by some formula that we need to follow.

        if cfg!(feature = "optimism") {
            // On Optimism, the gas limit can adjust instantly, so we skip this check
            // if the optimism feature is enabled in the chain spec.
            if !chain_spec.is_optimism() {
                self.validate_gas_limit(parent, chain_spec)?;
            }
        } else {
            self.validate_gas_limit(parent, chain_spec)?;
        }

        // EIP-1559 check base fee
        if chain_spec.fork(Hardfork::London).active_at_block(self.number) {
            let base_fee = self.base_fee_per_gas.ok_or(HeaderValidationError::BaseFeeMissing)?;

            let expected_base_fee = if chain_spec
                .fork(Hardfork::London)
                .transitions_at_block(self.number)
            {
                constants::EIP1559_INITIAL_BASE_FEE
            } else {
                // This BaseFeeMissing will not happen as previous blocks are checked to have
                // them.
                parent
                    .next_block_base_fee(chain_spec.base_fee_params_at_timestamp(self.timestamp))
                    .ok_or(HeaderValidationError::BaseFeeMissing)?
            };
            if expected_base_fee != base_fee {
                return Err(HeaderValidationError::BaseFeeDiff(GotExpected {
                    expected: expected_base_fee,
                    got: base_fee,
                }))
            }
        }

        // ensure that the blob gas fields for this block
        if chain_spec.is_cancun_active_at_timestamp(self.timestamp) {
            self.validate_4844_header_against_parent(parent)?;
        }

        Ok(())
    }

    /// Validates that the EIP-4844 header fields are correct with respect to the parent block. This
    /// ensures that the `blob_gas_used` and `excess_blob_gas` fields exist in the child header, and
    /// that the `excess_blob_gas` field matches the expected `excess_blob_gas` calculated from the
    /// parent header fields.
    pub fn validate_4844_header_against_parent(
        &self,
        parent: &Self,
    ) -> Result<(), HeaderValidationError> {
        // From [EIP-4844](https://eips.ethereum.org/EIPS/eip-4844#header-extension):
        //
        // > For the first post-fork block, both parent.blob_gas_used and parent.excess_blob_gas
        // > are evaluated as 0.
        //
        // This means in the first post-fork block, calculate_excess_blob_gas will return 0.
        let parent_blob_gas_used = parent.blob_gas_used.unwrap_or(0);
        let parent_excess_blob_gas = parent.excess_blob_gas.unwrap_or(0);

        if self.blob_gas_used.is_none() {
            return Err(HeaderValidationError::BlobGasUsedMissing)
        }
        let excess_blob_gas =
            self.excess_blob_gas.ok_or(HeaderValidationError::ExcessBlobGasMissing)?;

        let expected_excess_blob_gas =
            calculate_excess_blob_gas(parent_excess_blob_gas, parent_blob_gas_used);
        if expected_excess_blob_gas != excess_blob_gas {
            return Err(HeaderValidationError::ExcessBlobGasDiff {
                diff: GotExpected { got: excess_blob_gas, expected: expected_excess_blob_gas },
                parent_excess_blob_gas,
                parent_blob_gas_used,
            })
        }

        Ok(())
    }

    /// Extract raw header that can be modified.
    pub fn unseal(self) -> Header {
        self.header
    }

    /// This is the inverse of [Header::seal_slow] which returns the raw header and hash.
    pub fn split(self) -> (Header, BlockHash) {
        (self.header, self.hash)
    }

    /// Return the number hash tuple.
    pub fn num_hash(&self) -> BlockNumHash {
        BlockNumHash::new(self.number, self.hash)
    }

    /// Calculates a heuristic for the in-memory size of the [SealedHeader].
    #[inline]
    pub fn size(&self) -> usize {
        self.header.size() + mem::size_of::<BlockHash>()
    }
}

#[cfg(any(test, feature = "arbitrary"))]
impl proptest::arbitrary::Arbitrary for SealedHeader {
    type Parameters = ();
    fn arbitrary_with(_: Self::Parameters) -> Self::Strategy {
        // map valid header strategy by sealing
        valid_header_strategy().prop_map(|header| header.seal_slow()).boxed()
    }
    type Strategy = proptest::strategy::BoxedStrategy<Self>;
}

#[cfg(any(test, feature = "arbitrary"))]
impl<'a> arbitrary::Arbitrary<'a> for SealedHeader {
    fn arbitrary(u: &mut arbitrary::Unstructured<'a>) -> arbitrary::Result<Self> {
        let sealed_header = generate_valid_header(
            u.arbitrary()?,
            u.arbitrary()?,
            u.arbitrary()?,
            u.arbitrary()?,
            u.arbitrary()?,
        )
        .seal_slow();
        Ok(sealed_header)
    }
}

impl Default for SealedHeader {
    fn default() -> Self {
        Header::default().seal_slow()
    }
}

impl Encodable for SealedHeader {
    fn encode(&self, out: &mut dyn BufMut) {
        self.header.encode(out);
    }
}

impl Decodable for SealedHeader {
    fn decode(buf: &mut &[u8]) -> alloy_rlp::Result<Self> {
        let b = &mut &**buf;
        let started_len = buf.len();

        // decode the header from temp buffer
        let header = Header::decode(b)?;

        // hash the consumed bytes, the rlp encoded header
        let consumed = started_len - b.len();
        let hash = keccak256(&buf[..consumed]);

        // update original buffer
        *buf = *b;

        Ok(Self { header, hash })
    }
}

impl AsRef<Header> for SealedHeader {
    fn as_ref(&self) -> &Header {
        &self.header
    }
}

impl Deref for SealedHeader {
    type Target = Header;

    fn deref(&self) -> &Self::Target {
        &self.header
    }
}

/// Represents the direction for a headers request depending on the `reverse` field of the request.
/// > The response must contain a number of block headers, of rising number when reverse is 0,
/// > falling when 1
///
/// Ref: <https://github.com/ethereum/devp2p/blob/master/caps/eth.md#getblockheaders-0x03>
///
/// [`HeadersDirection::Rising`] block numbers for `reverse == 0 == false`
/// [`HeadersDirection::Falling`] block numbers for `reverse == 1 == true`
///
/// See also <https://github.com/ethereum/devp2p/blob/master/caps/eth.md#getblockheaders-0x03>
#[derive_arbitrary(rlp)]
#[derive(Debug, Copy, Clone, Eq, PartialEq, Hash, Default, Serialize, Deserialize)]
pub enum HeadersDirection {
    /// Falling block number.
    Falling,
    /// Rising block number.
    #[default]
    Rising,
}

impl HeadersDirection {
    /// Returns true for rising block numbers
<<<<<<< HEAD
    pub fn is_rising(&self) -> bool {
=======
    pub const fn is_rising(&self) -> bool {
>>>>>>> 105570de
        matches!(self, Self::Rising)
    }

    /// Returns true for falling block numbers
<<<<<<< HEAD
    pub fn is_falling(&self) -> bool {
=======
    pub const fn is_falling(&self) -> bool {
>>>>>>> 105570de
        matches!(self, Self::Falling)
    }

    /// Converts the bool into a direction.
    ///
    /// Returns:
    ///
    /// [`HeadersDirection::Rising`] block numbers for `reverse == 0 == false`
    /// [`HeadersDirection::Falling`] block numbers for `reverse == 1 == true`
    pub const fn new(reverse: bool) -> Self {
        if reverse {
            Self::Falling
        } else {
            Self::Rising
        }
    }
}

impl Encodable for HeadersDirection {
    fn encode(&self, out: &mut dyn BufMut) {
        bool::from(*self).encode(out)
    }

    fn length(&self) -> usize {
        bool::from(*self).length()
    }
}

impl Decodable for HeadersDirection {
    fn decode(buf: &mut &[u8]) -> alloy_rlp::Result<Self> {
        let value: bool = Decodable::decode(buf)?;
        Ok(value.into())
    }
}

impl From<bool> for HeadersDirection {
    fn from(reverse: bool) -> Self {
        Self::new(reverse)
    }
}

impl From<HeadersDirection> for bool {
    fn from(value: HeadersDirection) -> Self {
        match value {
            HeadersDirection::Rising => false,
            HeadersDirection::Falling => true,
        }
    }
}

#[cfg(test)]
mod tests {
    use super::{Bytes, Decodable, Encodable, Header, B256};
    use crate::{
        address, b256, bloom, bytes, header::MINIMUM_GAS_LIMIT, hex, Address, ChainSpec,
        HeaderValidationError, HeadersDirection, SealedHeader, U256,
    };
    use std::str::FromStr;

    // Test vector from: https://eips.ethereum.org/EIPS/eip-2481
    #[test]
    fn test_encode_block_header() {
        let expected = hex!("f901f9a00000000000000000000000000000000000000000000000000000000000000000a00000000000000000000000000000000000000000000000000000000000000000940000000000000000000000000000000000000000a00000000000000000000000000000000000000000000000000000000000000000a00000000000000000000000000000000000000000000000000000000000000000a00000000000000000000000000000000000000000000000000000000000000000b90100000000000000000000000000000000000000000000000000000000000000000000000000000000000000000000000000000000000000000000000000000000000000000000000000000000000000000000000000000000000000000000000000000000000000000000000000000000000000000000000000000000000000000000000000000000000000000000000000000000000000000000000000000000000000000000000000000000000000000000000000000000000000000000000000000000000000000000000000000000000000000000000000000000000000000000000000000000000000000000000000000000000000000000000000000000008208ae820d0582115c8215b3821a0a827788a00000000000000000000000000000000000000000000000000000000000000000880000000000000000");
        let header = Header {
            difficulty: U256::from(0x8ae_u64),
            number: 0xd05_u64,
            gas_limit: 0x115c_u64,
            gas_used: 0x15b3_u64,
            timestamp: 0x1a0a_u64,
            extra_data: Bytes::from_str("7788").unwrap(),
            ommers_hash: B256::ZERO,
            state_root: B256::ZERO,
            transactions_root: B256::ZERO,
            receipts_root: B256::ZERO,
            ..Default::default()
        };
        let mut data = vec![];
        header.encode(&mut data);
        assert_eq!(hex::encode(&data), hex::encode(expected));
        assert_eq!(header.length(), data.len());
    }

    // Test vector from: https://github.com/ethereum/tests/blob/f47bbef4da376a49c8fc3166f09ab8a6d182f765/BlockchainTests/ValidBlocks/bcEIP1559/baseFee.json#L15-L36
    #[test]
    fn test_eip1559_block_header_hash() {
        let expected_hash =
            B256::from_str("6a251c7c3c5dca7b42407a3752ff48f3bbca1fab7f9868371d9918daf1988d1f")
                .unwrap();
        let header = Header {
            parent_hash: b256!("e0a94a7a3c9617401586b1a27025d2d9671332d22d540e0af72b069170380f2a"),
            ommers_hash: b256!("1dcc4de8dec75d7aab85b567b6ccd41ad312451b948a7413f0a142fd40d49347"),
            beneficiary: address!("ba5e000000000000000000000000000000000000"),
            state_root: b256!("ec3c94b18b8a1cff7d60f8d258ec723312932928626b4c9355eb4ab3568ec7f7"),
            transactions_root: b256!("50f738580ed699f0469702c7ccc63ed2e51bc034be9479b7bff4e68dee84accf"),
            receipts_root: b256!("29b0562f7140574dd0d50dee8a271b22e1a0a7b78fca58f7c60370d8317ba2a9"),
            logs_bloom: bloom!("00000000000000000000000000000000000000000000000000000000000000000000000000000000000000000000000000000000000000000000000000000000000000000000000000000000000000000000000000000000000000000000000000000000000000000000000000000000000000000000000000000000000000000000000000000000000000000000000000000000000000000000000000000000000000000000000000000000000000000000000000000000000000000000000000000000000000000000000000000000000000000000000000000000000000000000000000000000000000000000000000000000000000000000000000000000"),
            difficulty: U256::from(0x020000),
            number: 0x01_u64,
            gas_limit: 0x016345785d8a0000_u64,
            gas_used: 0x015534_u64,
            timestamp: 0x079e,
            extra_data: bytes!("42"),
            mix_hash: b256!("0000000000000000000000000000000000000000000000000000000000000000"),
            nonce: 0,
            base_fee_per_gas: Some(0x036b_u64),
            withdrawals_root: None,
            blob_gas_used: None,
            excess_blob_gas: None,
            parent_beacon_block_root: None,
            requests_root: None
        };
        assert_eq!(header.hash_slow(), expected_hash);
    }

    // Test vector from: https://eips.ethereum.org/EIPS/eip-2481
    #[test]
    fn test_decode_block_header() {
        let data = hex!("f901f9a00000000000000000000000000000000000000000000000000000000000000000a00000000000000000000000000000000000000000000000000000000000000000940000000000000000000000000000000000000000a00000000000000000000000000000000000000000000000000000000000000000a00000000000000000000000000000000000000000000000000000000000000000a00000000000000000000000000000000000000000000000000000000000000000b90100000000000000000000000000000000000000000000000000000000000000000000000000000000000000000000000000000000000000000000000000000000000000000000000000000000000000000000000000000000000000000000000000000000000000000000000000000000000000000000000000000000000000000000000000000000000000000000000000000000000000000000000000000000000000000000000000000000000000000000000000000000000000000000000000000000000000000000000000000000000000000000000000000000000000000000000000000000000000000000000000000000000000000000000000000000008208ae820d0582115c8215b3821a0a827788a00000000000000000000000000000000000000000000000000000000000000000880000000000000000");
        let expected = Header {
            difficulty: U256::from(0x8aeu64),
            number: 0xd05u64,
            gas_limit: 0x115cu64,
            gas_used: 0x15b3u64,
            timestamp: 0x1a0au64,
            extra_data: Bytes::from_str("7788").unwrap(),
            ommers_hash: B256::ZERO,
            state_root: B256::ZERO,
            transactions_root: B256::ZERO,
            receipts_root: B256::ZERO,
            ..Default::default()
        };
        let header = <Header as Decodable>::decode(&mut data.as_slice()).unwrap();
        assert_eq!(header, expected);

        // make sure the hash matches
        let expected_hash =
            B256::from_str("8c2f2af15b7b563b6ab1e09bed0e9caade7ed730aec98b70a993597a797579a9")
                .unwrap();
        assert_eq!(header.hash_slow(), expected_hash);
    }

    // Test vector from: https://github.com/ethereum/tests/blob/970503935aeb76f59adfa3b3224aabf25e77b83d/BlockchainTests/ValidBlocks/bcExample/shanghaiExample.json#L15-L34
    #[test]
    fn test_decode_block_header_with_withdrawals() {
        let data = hex!("f9021ca018db39e19931515b30b16b3a92c292398039e31d6c267111529c3f2ba0a26c17a01dcc4de8dec75d7aab85b567b6ccd41ad312451b948a7413f0a142fd40d49347942adc25665018aa1fe0e6bc666dac8fc2697ff9baa095efce3d6972874ca8b531b233b7a1d1ff0a56f08b20c8f1b89bef1b001194a5a071e515dd89e8a7973402c2e11646081b4e2209b2d3a1550df5095289dabcb3fba0ed9c51ea52c968e552e370a77a41dac98606e98b915092fb5f949d6452fce1c4b90100000000000000000000000000000000000000000000000000000000000000000000000000000000000000000000000000000000000000000000000000000000000000000000000000000000000000000000000000000000000000000000000000000000000000000000000000000000000000000000000000000000000000000000000000000000000000000000000000000000000000000000000000000000000000000000000000000000000000000000000000000000000000000000000000000000000000000000000000000000000000000000000000000000000000000000000000000000000000000000000000000000000000000000000000000000008001887fffffffffffffff830125b882079e42a056e81f171bcc55a6ff8345e692c0f86e5b48e01b996cadc001622fb5e363b42188000000000000000009a027f166f1d7c789251299535cb176ba34116e44894476a7886fe5d73d9be5c973");
        let expected = Header {
            parent_hash: B256::from_str(
                "18db39e19931515b30b16b3a92c292398039e31d6c267111529c3f2ba0a26c17",
            )
            .unwrap(),
            beneficiary: Address::from_str("2adc25665018aa1fe0e6bc666dac8fc2697ff9ba").unwrap(),
            state_root: B256::from_str(
                "95efce3d6972874ca8b531b233b7a1d1ff0a56f08b20c8f1b89bef1b001194a5",
            )
            .unwrap(),
            transactions_root: B256::from_str(
                "71e515dd89e8a7973402c2e11646081b4e2209b2d3a1550df5095289dabcb3fb",
            )
            .unwrap(),
            receipts_root: B256::from_str(
                "ed9c51ea52c968e552e370a77a41dac98606e98b915092fb5f949d6452fce1c4",
            )
            .unwrap(),
            number: 0x01,
            gas_limit: 0x7fffffffffffffff,
            gas_used: 0x0125b8,
            timestamp: 0x079e,
            extra_data: Bytes::from_str("42").unwrap(),
            mix_hash: B256::from_str(
                "56e81f171bcc55a6ff8345e692c0f86e5b48e01b996cadc001622fb5e363b421",
            )
            .unwrap(),
            base_fee_per_gas: Some(0x09),
            withdrawals_root: Some(
                B256::from_str("27f166f1d7c789251299535cb176ba34116e44894476a7886fe5d73d9be5c973")
                    .unwrap(),
            ),
            ..Default::default()
        };
        let header = <Header as Decodable>::decode(&mut data.as_slice()).unwrap();
        assert_eq!(header, expected);

        let expected_hash =
            B256::from_str("85fdec94c534fa0a1534720f167b899d1fc268925c71c0cbf5aaa213483f5a69")
                .unwrap();
        assert_eq!(header.hash_slow(), expected_hash);
    }

    // Test vector from: https://github.com/ethereum/tests/blob/7e9e0940c0fcdbead8af3078ede70f969109bd85/BlockchainTests/ValidBlocks/bcExample/cancunExample.json
    #[test]
    fn test_decode_block_header_with_blob_fields_ef_tests() {
        let data = hex!("f90221a03a9b485972e7353edd9152712492f0c58d89ef80623686b6bf947a4a6dce6cb6a01dcc4de8dec75d7aab85b567b6ccd41ad312451b948a7413f0a142fd40d49347942adc25665018aa1fe0e6bc666dac8fc2697ff9baa03c837fc158e3e93eafcaf2e658a02f5d8f99abc9f1c4c66cdea96c0ca26406aea04409cc4b699384ba5f8248d92b784713610c5ff9c1de51e9239da0dac76de9cea046cab26abf1047b5b119ecc2dda1296b071766c8b1307e1381fcecc90d513d86b90100000000000000000000000000000000000000000000000000000000000000000000000000000000000000000000000000000000000000000000000000000000000000000000000000000000000000000000000000000000000000000000000000000000000000000000000000000000000000000000000000000000000000000000000000000000000000000000000000000000000000000000000000000000000000000000000000000000000000000000000000000000000000000000000000000000000000000000000000000000000000000000000000000000000000000000000000000000000000000000000000000000000000000000000000000000008001887fffffffffffffff8302a86582079e42a056e81f171bcc55a6ff8345e692c0f86e5b48e01b996cadc001622fb5e363b42188000000000000000009a056e81f171bcc55a6ff8345e692c0f86e5b48e01b996cadc001622fb5e363b4218302000080");
        let expected = Header {
            parent_hash: B256::from_str(
                "3a9b485972e7353edd9152712492f0c58d89ef80623686b6bf947a4a6dce6cb6",
            )
            .unwrap(),
            ommers_hash: B256::from_str(
                "1dcc4de8dec75d7aab85b567b6ccd41ad312451b948a7413f0a142fd40d49347",
            )
            .unwrap(),
            beneficiary: Address::from_str("2adc25665018aa1fe0e6bc666dac8fc2697ff9ba").unwrap(),
            state_root: B256::from_str(
                "3c837fc158e3e93eafcaf2e658a02f5d8f99abc9f1c4c66cdea96c0ca26406ae",
            )
            .unwrap(),
            transactions_root: B256::from_str(
                "4409cc4b699384ba5f8248d92b784713610c5ff9c1de51e9239da0dac76de9ce",
            )
            .unwrap(),
            receipts_root: B256::from_str(
                "46cab26abf1047b5b119ecc2dda1296b071766c8b1307e1381fcecc90d513d86",
            )
            .unwrap(),
            logs_bloom: Default::default(),
            difficulty: U256::from(0),
            number: 0x1,
            gas_limit: 0x7fffffffffffffff,
            gas_used: 0x02a865,
            timestamp: 0x079e,
            extra_data: Bytes::from(vec![0x42]),
            mix_hash: B256::from_str(
                "56e81f171bcc55a6ff8345e692c0f86e5b48e01b996cadc001622fb5e363b421",
            )
            .unwrap(),
            nonce: 0,
            base_fee_per_gas: Some(9),
            withdrawals_root: Some(
                B256::from_str("56e81f171bcc55a6ff8345e692c0f86e5b48e01b996cadc001622fb5e363b421")
                    .unwrap(),
            ),
            blob_gas_used: Some(0x020000),
            excess_blob_gas: Some(0),
            parent_beacon_block_root: None,
            requests_root: None,
        };

        let header = Header::decode(&mut data.as_slice()).unwrap();
        assert_eq!(header, expected);

        let expected_hash =
            B256::from_str("0x10aca3ebb4cf6ddd9e945a5db19385f9c105ede7374380c50d56384c3d233785")
                .unwrap();
        assert_eq!(header.hash_slow(), expected_hash);
    }

    #[test]
    fn test_decode_block_header_with_blob_fields() {
        // Block from devnet-7
        let data = hex!("f90239a013a7ec98912f917b3e804654e37c9866092043c13eb8eab94eb64818e886cff5a01dcc4de8dec75d7aab85b567b6ccd41ad312451b948a7413f0a142fd40d4934794f97e180c050e5ab072211ad2c213eb5aee4df134a0ec229dbe85b0d3643ad0f471e6ec1a36bbc87deffbbd970762d22a53b35d068aa056e81f171bcc55a6ff8345e692c0f86e5b48e01b996cadc001622fb5e363b421a056e81f171bcc55a6ff8345e692c0f86e5b48e01b996cadc001622fb5e363b421b901000000000000000000000000000000000000000000000000000000000000000000000000000000000000000000000000000000000000000000000000000000000000000000000000000000000000000000000000000000000000000000000000000000000000000000000000000000000000000000000000000000000000000000000000000000000000000000000000000000000000000000000000000000000000000000000000000000000000000000000000000000000000000000000000000000000000000000000000000000000000000000000000000000000000000000000000000000000000000000000000000000000000000000000000000000000080830305988401c9c380808464c40d5499d883010c01846765746888676f312e32302e35856c696e7578a070ccadc40b16e2094954b1064749cc6fbac783c1712f1b271a8aac3eda2f232588000000000000000007a056e81f171bcc55a6ff8345e692c0f86e5b48e01b996cadc001622fb5e363b421808401600000");
        let expected = Header {
            parent_hash: B256::from_str(
                "13a7ec98912f917b3e804654e37c9866092043c13eb8eab94eb64818e886cff5",
            )
            .unwrap(),
            ommers_hash: b256!("1dcc4de8dec75d7aab85b567b6ccd41ad312451b948a7413f0a142fd40d49347"),
            beneficiary: address!("f97e180c050e5ab072211ad2c213eb5aee4df134"),
            state_root: b256!("ec229dbe85b0d3643ad0f471e6ec1a36bbc87deffbbd970762d22a53b35d068a"),
            transactions_root: b256!(
                "56e81f171bcc55a6ff8345e692c0f86e5b48e01b996cadc001622fb5e363b421"
            ),
            receipts_root: b256!(
                "56e81f171bcc55a6ff8345e692c0f86e5b48e01b996cadc001622fb5e363b421"
            ),
            logs_bloom: Default::default(),
            difficulty: U256::from(0),
            number: 0x30598,
            gas_limit: 0x1c9c380,
            gas_used: 0,
            timestamp: 0x64c40d54,
            extra_data: bytes!("d883010c01846765746888676f312e32302e35856c696e7578"),
            mix_hash: b256!("70ccadc40b16e2094954b1064749cc6fbac783c1712f1b271a8aac3eda2f2325"),
            nonce: 0,
            base_fee_per_gas: Some(7),
            withdrawals_root: Some(b256!(
                "56e81f171bcc55a6ff8345e692c0f86e5b48e01b996cadc001622fb5e363b421"
            )),
            parent_beacon_block_root: None,
            blob_gas_used: Some(0),
            excess_blob_gas: Some(0x1600000),
            requests_root: None,
        };

        let header = Header::decode(&mut data.as_slice()).unwrap();
        assert_eq!(header, expected);

        let expected_hash =
            b256!("539c9ea0a3ca49808799d3964b8b6607037227de26bc51073c6926963127087b");
        assert_eq!(header.hash_slow(), expected_hash);
    }

    #[test]
    fn sanity_direction() {
        let reverse = true;
        assert_eq!(HeadersDirection::Falling, reverse.into());
        assert_eq!(reverse, bool::from(HeadersDirection::Falling));

        let reverse = false;
        assert_eq!(HeadersDirection::Rising, reverse.into());
        assert_eq!(reverse, bool::from(HeadersDirection::Rising));

        let mut buf = Vec::new();
        let direction = HeadersDirection::Falling;
        direction.encode(&mut buf);
        assert_eq!(direction, HeadersDirection::decode(&mut buf.as_slice()).unwrap());

        let mut buf = Vec::new();
        let direction = HeadersDirection::Rising;
        direction.encode(&mut buf);
        assert_eq!(direction, HeadersDirection::decode(&mut buf.as_slice()).unwrap());
    }

    #[test]
    fn test_decode_block_header_with_invalid_blob_gas_used() {
        // This should error because the blob_gas_used is too large
        let data = hex!("f90242a013a7ec98912f917b3e804654e37c9866092043c13eb8eab94eb64818e886cff5a01dcc4de8dec75d7aab85b567b6ccd41ad312451b948a7413f0a142fd40d4934794f97e180c050e5ab072211ad2c213eb5aee4df134a0ec229dbe85b0d3643ad0f471e6ec1a36bbc87deffbbd970762d22a53b35d068aa056e81f171bcc55a6ff8345e692c0f86e5b48e01b996cadc001622fb5e363b421a056e81f171bcc55a6ff8345e692c0f86e5b48e01b996cadc001622fb5e363b421b901000000000000000000000000000000000000000000000000000000000000000000000000000000000000000000000000000000000000000000000000000000000000000000000000000000000000000000000000000000000000000000000000000000000000000000000000000000000000000000000000000000000000000000000000000000000000000000000000000000000000000000000000000000000000000000000000000000000000000000000000000000000000000000000000000000000000000000000000000000000000000000000000000000000000000000000000000000000000000000000000000000000000000000000000000000000080830305988401c9c380808464c40d5499d883010c01846765746888676f312e32302e35856c696e7578a070ccadc40b16e2094954b1064749cc6fbac783c1712f1b271a8aac3eda2f232588000000000000000007a056e81f171bcc55a6ff8345e692c0f86e5b48e01b996cadc001622fb5e363b421891122334455667788998401600000");
        Header::decode(&mut data.as_slice())
            .expect_err("blob_gas_used size should make this header decoding fail");
    }

    #[test]
    fn test_valid_gas_limit_increase() {
        let parent = SealedHeader {
            header: Header { gas_limit: 1024 * 10, ..Default::default() },
            ..Default::default()
        };
        let child = SealedHeader {
            header: Header { gas_limit: parent.header.gas_limit + 5, ..Default::default() },
            ..Default::default()
        };
        let chain_spec = ChainSpec::default();

        assert_eq!(child.validate_gas_limit(&parent, &chain_spec), Ok(()));
    }

    #[test]
    fn test_gas_limit_below_minimum() {
        let parent = SealedHeader {
            header: Header { gas_limit: MINIMUM_GAS_LIMIT, ..Default::default() },
            ..Default::default()
        };
        let child = SealedHeader {
            header: Header { gas_limit: MINIMUM_GAS_LIMIT - 1, ..Default::default() },
            ..Default::default()
        };
        let chain_spec = ChainSpec::default();

        assert_eq!(
            child.validate_gas_limit(&parent, &chain_spec),
            Err(HeaderValidationError::GasLimitInvalidMinimum { child_gas_limit: child.gas_limit })
        );
    }

    #[test]
    fn test_invalid_gas_limit_increase_exceeding_limit() {
        let gas_limit = 1024 * 10;
        let parent = SealedHeader {
            header: Header { gas_limit, ..Default::default() },
            ..Default::default()
        };
        let child = SealedHeader {
            header: Header {
                gas_limit: parent.header.gas_limit + parent.header.gas_limit / 1024 + 1,
                ..Default::default()
            },
            ..Default::default()
        };
        let chain_spec = ChainSpec::default();

        assert_eq!(
            child.validate_gas_limit(&parent, &chain_spec),
            Err(HeaderValidationError::GasLimitInvalidIncrease {
                parent_gas_limit: parent.header.gas_limit,
                child_gas_limit: child.header.gas_limit,
            })
        );
    }

    #[test]
    fn test_valid_gas_limit_decrease_within_limit() {
        let gas_limit = 1024 * 10;
        let parent = SealedHeader {
            header: Header { gas_limit, ..Default::default() },
            ..Default::default()
        };
        let child = SealedHeader {
            header: Header { gas_limit: parent.header.gas_limit - 5, ..Default::default() },
            ..Default::default()
        };
        let chain_spec = ChainSpec::default();

        assert_eq!(child.validate_gas_limit(&parent, &chain_spec), Ok(()));
    }

    #[test]
    fn test_invalid_gas_limit_decrease_exceeding_limit() {
        let gas_limit = 1024 * 10;
        let parent = SealedHeader {
            header: Header { gas_limit, ..Default::default() },
            ..Default::default()
        };
        let child = SealedHeader {
            header: Header {
                gas_limit: parent.header.gas_limit - parent.header.gas_limit / 1024 - 1,
                ..Default::default()
            },
            ..Default::default()
        };
        let chain_spec = ChainSpec::default();

        assert_eq!(
            child.validate_gas_limit(&parent, &chain_spec),
            Err(HeaderValidationError::GasLimitInvalidDecrease {
                parent_gas_limit: parent.header.gas_limit,
                child_gas_limit: child.header.gas_limit,
            })
        );
    }
}<|MERGE_RESOLUTION|>--- conflicted
+++ resolved
@@ -970,20 +970,12 @@
 
 impl HeadersDirection {
     /// Returns true for rising block numbers
-<<<<<<< HEAD
-    pub fn is_rising(&self) -> bool {
-=======
     pub const fn is_rising(&self) -> bool {
->>>>>>> 105570de
         matches!(self, Self::Rising)
     }
 
     /// Returns true for falling block numbers
-<<<<<<< HEAD
-    pub fn is_falling(&self) -> bool {
-=======
     pub const fn is_falling(&self) -> bool {
->>>>>>> 105570de
         matches!(self, Self::Falling)
     }
 
