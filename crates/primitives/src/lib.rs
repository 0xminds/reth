//! Commonly used types in Reth.
//!
//! This crate contains Ethereum primitive types and helper functions.
//!
//! ## Feature Flags
//!
//! - `alloy-compat`: Adds compatibility conversions for certain alloy types.
//! - `arbitrary`: Adds `proptest` and `arbitrary` support for primitive types.
//! - `test-utils`: Export utilities for testing
//! - `reth-codec`: Enables db codec support for reth types including zstd compression for certain
//!   types.

#![doc(
    html_logo_url = "https://raw.githubusercontent.com/paradigmxyz/reth/main/assets/reth-docs.png",
    html_favicon_url = "https://avatars0.githubusercontent.com/u/97369466?s=256",
    issue_tracker_base_url = "https://github.com/paradigmxyz/reth/issues/"
)]
#![cfg_attr(not(test), warn(unused_crate_dependencies))]
#![cfg_attr(docsrs, feature(doc_cfg, doc_auto_cfg))]
#![cfg_attr(not(feature = "std"), no_std)]

extern crate alloc;

#[cfg(feature = "alloy-compat")]
mod alloy_compat;
mod block;
#[cfg(feature = "reth-codec")]
mod compression;
pub mod proofs;
mod receipt;
pub use reth_static_file_types as static_file;
pub mod transaction;
#[cfg(any(test, feature = "arbitrary"))]
pub use block::{generate_valid_header, valid_header_strategy};
pub use block::{Block, BlockBody, BlockWithSenders, SealedBlock, SealedBlockWithSenders};
#[cfg(feature = "reth-codec")]
pub use compression::*;
pub use receipt::{
    gas_spent_by_transactions, Receipt, ReceiptWithBloom, ReceiptWithBloomRef, Receipts,
};
pub use reth_primitives_traits::{
    logs_bloom, Account, Bytecode, GotExpected, GotExpectedBoxed, HeaderError, Log, LogData,
    NodePrimitives, SealedHeader, StorageEntry,
};
pub use static_file::StaticFileSegment;

pub use transaction::{
    util::secp256k1::{public_key_to_address, recover_signer_unchecked, sign_message},
    BlobTransaction, InvalidTransactionError, PooledTransactionsElement,
    PooledTransactionsElementEcRecovered, Transaction, TransactionMeta, TransactionSigned,
    TransactionSignedEcRecovered, TransactionSignedNoHash, TxHashOrNumber, TxType,
};

// Re-exports
pub use reth_ethereum_forks::*;

#[cfg(any(test, feature = "arbitrary"))]
pub use arbitrary;

#[cfg(feature = "c-kzg")]
pub use c_kzg as kzg;

/// Bincode-compatible serde implementations for commonly used types in Reth.
///
/// `bincode` crate doesn't work with optionally serializable serde fields, but some of the
/// Reth types require optional serialization for RPC compatibility. This module makes so that
/// all fields are serialized.
///
/// Read more: <https://github.com/bincode-org/bincode/issues/326>
#[cfg(feature = "serde-bincode-compat")]
pub mod serde_bincode_compat {
    pub use super::{
        block::serde_bincode_compat::*,
        transaction::{serde_bincode_compat as transaction, serde_bincode_compat::*},
    };
}

/// Temp helper struct for integrating [`NodePrimitives`].
#[derive(Debug, Clone, Default, PartialEq, Eq)]
pub struct EthPrimitives;

impl NodePrimitives for EthPrimitives {
    type Block = crate::Block;
<<<<<<< HEAD
    type BlockHeader = alloy_consensus::Header;
    type BlockBody = crate::BlockBody;
=======
>>>>>>> 0db10a13
    type SignedTx = crate::TransactionSigned;
    type TxType = crate::TxType;
    type Receipt = crate::Receipt;
}<|MERGE_RESOLUTION|>--- conflicted
+++ resolved
@@ -81,11 +81,6 @@
 
 impl NodePrimitives for EthPrimitives {
     type Block = crate::Block;
-<<<<<<< HEAD
-    type BlockHeader = alloy_consensus::Header;
-    type BlockBody = crate::BlockBody;
-=======
->>>>>>> 0db10a13
     type SignedTx = crate::TransactionSigned;
     type TxType = crate::TxType;
     type Receipt = crate::Receipt;
