--- conflicted
+++ resolved
@@ -1,17 +1,5 @@
-<<<<<<< HEAD
 use std::sync::Arc;
 
-=======
-use crate::{
-    eth::{
-        error::{EthApiError, EthResult},
-        revm_utils::prepare_call_env,
-        EthTransactions,
-    },
-    result::{internal_rpc_err, ToRpcResult},
-    EthApiSpec,
-};
->>>>>>> 42075409
 use alloy_rlp::{Decodable, Encodable};
 use async_trait::async_trait;
 use jsonrpsee::core::RpcResult;
@@ -27,7 +15,7 @@
 use reth_rpc_api::DebugApiServer;
 use reth_rpc_eth_api::{
     result::internal_rpc_err,
-    revm_utils::{prepare_call_env, EvmOverrides},
+    revm_utils::prepare_call_env,
     servers::{EthApiSpec, EthTransactions, LoadBlock, LoadTransaction, TraceExt},
     EthApiError, EthResult, StateCacheDb, ToRpcResult,
 };
