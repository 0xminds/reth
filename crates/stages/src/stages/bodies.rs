use crate::{ExecInput, ExecOutput, Stage, StageError, UnwindInput, UnwindOutput};
use futures_util::TryStreamExt;
use reth_db::{
    cursor::{DbCursorRO, DbCursorRW},
    database::Database,
    models::{StoredBlockBodyIndices, StoredBlockOmmers, StoredBlockWithdrawals},
    tables,
    transaction::DbTxMut,
};
use reth_interfaces::{
    p2p::bodies::{downloader::BodyDownloader, response::BlockResponse},
    provider::ProviderResult,
};
<<<<<<< HEAD
use reth_primitives::stage::{EntitiesCheckpoint, StageCheckpoint, StageId};
use reth_provider::{DatabaseProviderRW, StatsReader};
use std::task::{ready, Context, Poll};
=======
use reth_interfaces::p2p::bodies::{downloader::BodyDownloader, response::BlockResponse};
use reth_primitives::{
    stage::{EntitiesCheckpoint, StageCheckpoint, StageId},
    SnapshotSegment,
};
use reth_provider::{providers::SnapshotWriter, DatabaseProviderRW};
use std::{
    cmp::Ordering,
    task::{ready, Context, Poll},
};
>>>>>>> 3dcb8358
use tracing::*;

// TODO(onbjerg): Metrics and events (gradual status for e.g. CLI)
/// The body stage downloads block bodies.
///
/// The body stage downloads block bodies for all block headers stored locally in the database.
///
/// # Empty blocks
///
/// Blocks with an ommers hash corresponding to no ommers *and* a transaction root corresponding to
/// no transactions will not have a block body downloaded for them, since it would be meaningless to
/// do so.
///
/// This also means that if there is no body for the block in the database (assuming the
/// block number <= the synced block of this stage), then the block can be considered empty.
///
/// # Tables
///
/// The bodies are processed and data is inserted into these tables:
///
/// - [`BlockOmmers`][reth_db::tables::BlockOmmers]
/// - [`BlockBodies`][reth_db::tables::BlockBodyIndices]
/// - [`Transactions`][reth_db::tables::Transactions]
/// - [`TransactionBlock`][reth_db::tables::TransactionBlock]
///
/// # Genesis
///
/// This stage expects that the genesis has been inserted into the appropriate tables:
///
/// - The header tables (see [`HeaderStage`][crate::stages::HeaderStage])
/// - The [`BlockOmmers`][reth_db::tables::BlockOmmers] table
/// - The [`BlockBodies`][reth_db::tables::BlockBodyIndices] table
/// - The [`Transactions`][reth_db::tables::Transactions] table
#[derive(Debug)]
pub struct BodyStage<D: BodyDownloader> {
    /// The body downloader.
    downloader: D,
    /// Block response buffer.
    buffer: Option<Vec<BlockResponse>>,
}

impl<D: BodyDownloader> BodyStage<D> {
    /// Create new bodies stage from downloader.
    pub fn new(downloader: D) -> Self {
        Self { downloader, buffer: None }
    }
}

impl<DB: Database, D: BodyDownloader> Stage<DB> for BodyStage<D> {
    /// Return the id of the stage
    fn id(&self) -> StageId {
        StageId::Bodies
    }

    fn poll_execute_ready(
        &mut self,
        cx: &mut Context<'_>,
        input: ExecInput,
    ) -> Poll<Result<(), StageError>> {
        if input.target_reached() || self.buffer.is_some() {
            return Poll::Ready(Ok(()))
        }

        // Update the header range on the downloader
        self.downloader.set_download_range(input.next_block_range())?;

        // Poll next downloader item.
        let maybe_next_result = ready!(self.downloader.try_poll_next_unpin(cx));

        // Task downloader can return `None` only if the response relaying channel was closed. This
        // is a fatal error to prevent the pipeline from running forever.
        let response = match maybe_next_result {
            Some(Ok(downloaded)) => {
                self.buffer = Some(downloaded);
                Ok(())
            }
            Some(Err(err)) => Err(err.into()),
            None => Err(StageError::ChannelClosed),
        };
        Poll::Ready(response)
    }

    /// Download block bodies from the last checkpoint for this stage up until the latest synced
    /// header, limited by the stage's batch size.
    fn execute(
        &mut self,
        provider: &DatabaseProviderRW<DB>,
        input: ExecInput,
    ) -> Result<ExecOutput, StageError> {
        if input.target_reached() {
            return Ok(ExecOutput::done(input.checkpoint()))
        }
        let (from_block, to_block) = input.next_block_range().into_inner();

        // Cursors used to write bodies, ommers and transactions
        let tx = provider.tx_ref();
        let mut block_indices_cursor = tx.cursor_write::<tables::BlockBodyIndices>()?;
        let mut tx_block_cursor = tx.cursor_write::<tables::TransactionBlock>()?;
        let mut ommers_cursor = tx.cursor_write::<tables::BlockOmmers>()?;
        let mut withdrawals_cursor = tx.cursor_write::<tables::BlockWithdrawals>()?;

        // Get id for the next tx_num of zero if there are no transactions.
        let mut next_tx_num = tx_block_cursor.last()?.map(|(id, _)| id + 1).unwrap_or_default();

        let snapshot_provider = provider.snapshot_provider().expect("should exist");
        let mut snapshotter =
            snapshot_provider.get_writer(from_block, SnapshotSegment::Transactions)?;

        // Make sure Transactions static file is at the same height. If it's further, this
        // input execution was interrupted previously and we need to unwind the static file.
        let next_snapshot_tx_num = snapshot_provider
            .get_highest_snapshot_tx(SnapshotSegment::Transactions)
            .map(|id| id + 1)
            .unwrap_or_default();

        match next_snapshot_tx_num.cmp(&next_tx_num) {
            // If static files are ahead, then we didn't reach the database commit in a previous
            // stage run. So, our only solution is to unwind the static files and proceed from the
            // database expected height.
            Ordering::Greater => snapshotter
                .prune_transactions(next_snapshot_tx_num - next_tx_num, from_block - 1)?,
            // If static files are behind, then there was some corruption or loss of files. This
            // error will trigger an unwind, that will bring the database to the same height as the
            // static files.
            Ordering::Less => {
                let last_block = snapshot_provider
                    .get_highest_snapshot_block(SnapshotSegment::Transactions)
                    .unwrap_or_default();

                let missing_block = Box::new(
                    tx.get::<tables::Headers>(last_block + 1)?.unwrap_or_default().seal_slow(),
                );

                return Err(StageError::MissingSnapshotData {
                    block: missing_block,
                    segment: SnapshotSegment::Transactions,
                })
            }
            Ordering::Equal => {}
        }

        debug!(target: "sync::stages::bodies", stage_progress = from_block, target = to_block, start_tx_id = next_tx_num, "Commencing sync");

        let buffer = self.buffer.take().ok_or(StageError::MissingDownloadBuffer)?;
        trace!(target: "sync::stages::bodies", bodies_len = buffer.len(), "Writing blocks");
        let mut highest_block = from_block;
        for response in buffer {
            // Write block
            let block_number = response.block_number();

            let block_indices = StoredBlockBodyIndices {
                first_tx_num: next_tx_num,
                tx_count: match &response {
                    BlockResponse::Full(block) => block.body.len() as u64,
                    BlockResponse::Empty(_) => 0,
                },
            };

            // Increment block on snapshot header.
            if block_number > 0 {
                let appended_block_number =
                    snapshotter.increment_block(SnapshotSegment::Transactions)?;

                if appended_block_number != block_number {
                    // This scenario indicates a critical error in the logic of adding new
                    // items. It should be treated as an `expect()` failure.
                    return Err(StageError::InconsistentBlockNumber {
                        segment: SnapshotSegment::Transactions,
                        database: block_number,
                        static_file: appended_block_number,
                    });
                }
            }

            match response {
                BlockResponse::Full(block) => {
                    // write transaction block index
                    if !block.body.is_empty() {
                        tx_block_cursor.append(block_indices.last_tx_num(), block.number)?;
                    }

                    // Write transactions
                    for transaction in block.body {
                        let appended_tx_number =
                            snapshotter.append_transaction(next_tx_num, transaction.into())?;

                        if appended_tx_number != next_tx_num {
                            // This scenario indicates a critical error in the logic of adding new
                            // items. It should be treated as an `expect()` failure.
                            return Err(StageError::InconsistentTxNumber {
                                segment: SnapshotSegment::Transactions,
                                database: next_tx_num,
                                static_file: appended_tx_number,
                            });
                        }

                        // Increment transaction id for each transaction.
                        next_tx_num += 1;
                    }

                    // Write ommers if any
                    if !block.ommers.is_empty() {
                        ommers_cursor
                            .append(block_number, StoredBlockOmmers { ommers: block.ommers })?;
                    }

                    // Write withdrawals if any
                    if let Some(withdrawals) = block.withdrawals {
                        if !withdrawals.is_empty() {
                            withdrawals_cursor
                                .append(block_number, StoredBlockWithdrawals { withdrawals })?;
                        }
                    }
                }
                BlockResponse::Empty(_) => {}
            };

            // insert block meta
            block_indices_cursor.append(block_number, block_indices)?;

            highest_block = block_number;
        }

        // Committing static file can be done, since we unwind it if the db tx is not committed.
        snapshotter.commit()?;

        // The stage is "done" if:
        // - We got fewer blocks than our target
        // - We reached our target and the target was not limited by the batch size of the stage
        let done = highest_block == to_block;
        Ok(ExecOutput {
            checkpoint: StageCheckpoint::new(highest_block)
                .with_entities_stage_checkpoint(stage_checkpoint(provider)?),
            done,
        })
    }

    /// Unwind the stage.
    fn unwind(
        &mut self,
        provider: &DatabaseProviderRW<DB>,
        input: UnwindInput,
    ) -> Result<UnwindOutput, StageError> {
        self.buffer.take();

        let snapshot_provider = provider.snapshot_provider().expect("should exist");
        let tx = provider.tx_ref();
        // Cursors to unwind bodies, ommers
        let mut body_cursor = tx.cursor_write::<tables::BlockBodyIndices>()?;
        let mut ommers_cursor = tx.cursor_write::<tables::BlockOmmers>()?;
        let mut withdrawals_cursor = tx.cursor_write::<tables::BlockWithdrawals>()?;
        // Cursors to unwind transitions
        let mut tx_block_cursor = tx.cursor_write::<tables::TransactionBlock>()?;

        let mut rev_walker = body_cursor.walk_back(None)?;
        while let Some((number, block_meta)) = rev_walker.next().transpose()? {
            if number <= input.unwind_to {
                break
            }

            // Delete the ommers entry if any
            if ommers_cursor.seek_exact(number)?.is_some() {
                ommers_cursor.delete_current()?;
            }

            // Delete the withdrawals entry if any
            if withdrawals_cursor.seek_exact(number)?.is_some() {
                withdrawals_cursor.delete_current()?;
            }

            // Delete all transaction to block values.
            if !block_meta.is_empty() &&
                tx_block_cursor.seek_exact(block_meta.last_tx_num())?.is_some()
            {
                tx_block_cursor.delete_current()?;
            }

            // Delete the current body value
            rev_walker.delete_current()?;
        }

        let mut snapshotter = snapshot_provider.latest_writer(SnapshotSegment::Transactions)?;

        // Unwind from static files. Get the current last expected transaction from DB, and match it
        // on static file
        let db_tx_num =
            body_cursor.last()?.map(|(_, block_meta)| block_meta.last_tx_num()).unwrap_or_default();
        let snapshot_tx_num: u64 = snapshot_provider
            .get_highest_snapshot_tx(SnapshotSegment::Transactions)
            .unwrap_or_default();

        // If there are more transactions on database, then we are missing snapshot data and we need
        // to unwind further.
        if db_tx_num > snapshot_tx_num {
            let last_block = snapshot_provider
                .get_highest_snapshot_block(SnapshotSegment::Transactions)
                .unwrap_or_default();

            let missing_block = Box::new(
                tx.get::<tables::Headers>(last_block + 1)?.unwrap_or_default().seal_slow(),
            );

            return Err(StageError::MissingSnapshotData {
                block: missing_block,
                segment: SnapshotSegment::Transactions,
            })
        }

        // Unwinds static file
        snapshotter
            .prune_transactions(snapshot_tx_num.saturating_sub(db_tx_num), input.unwind_to)?;

        Ok(UnwindOutput {
            checkpoint: StageCheckpoint::new(input.unwind_to)
                .with_entities_stage_checkpoint(stage_checkpoint(provider)?),
        })
    }
}

// TODO(alexey): ideally, we want to measure Bodies stage progress in bytes, but it's hard to know
//  beforehand how many bytes we need to download. So the good solution would be to measure the
//  progress in gas as a proxy to size. Execution stage uses a similar approach.
fn stage_checkpoint<DB: Database>(
    provider: &DatabaseProviderRW<DB>,
) -> ProviderResult<EntitiesCheckpoint> {
    Ok(EntitiesCheckpoint {
        processed: provider.count_entries::<tables::BlockBodyIndices>()? as u64,
        total: provider.count_entries::<tables::Headers>()? as u64,
    })
}

#[cfg(test)]
mod tests {
    use super::*;
    use crate::test_utils::{
        stage_test_suite_ext, ExecuteStageTestRunner, StageTestRunner, UnwindStageTestRunner,
    };
    use assert_matches::assert_matches;
    use reth_primitives::stage::StageUnitCheckpoint;
    use test_utils::*;

    stage_test_suite_ext!(BodyTestRunner, body);

    /// Checks that the stage downloads at most `batch_size` blocks.
    #[tokio::test]
    async fn partial_body_download() {
        let (stage_progress, previous_stage) = (1, 200);

        // Set up test runner
        let mut runner = BodyTestRunner::default();
        let input = ExecInput {
            target: Some(previous_stage),
            checkpoint: Some(StageCheckpoint::new(stage_progress)),
        };
        runner.seed_execution(input).expect("failed to seed execution");

        // Set the batch size (max we sync per stage execution) to less than the number of blocks
        // the previous stage synced (10 vs 20)
        let batch_size = 10;
        runner.set_batch_size(batch_size);

        // Run the stage
        let rx = runner.execute(input);

        // Check that we only synced around `batch_size` blocks even though the number of blocks
        // synced by the previous stage is higher
        let output = rx.await.unwrap();
        assert_matches!(
            output,
            Ok(ExecOutput { checkpoint: StageCheckpoint {
                block_number,
                stage_checkpoint: Some(StageUnitCheckpoint::Entities(EntitiesCheckpoint {
                    processed, // 1 seeded block body + batch size
                    total // seeded headers
                }))
            }, done: false }) if block_number < 200 &&
                processed == 1 + batch_size && total == previous_stage
        );
        assert!(runner.validate_execution(input, output.ok()).is_ok(), "execution validation");
    }

    /// Same as [partial_body_download] except the `batch_size` is not hit.
    #[tokio::test]
    async fn full_body_download() {
        let (stage_progress, previous_stage) = (1, 20);

        // Set up test runner
        let mut runner = BodyTestRunner::default();
        let input = ExecInput {
            target: Some(previous_stage),
            checkpoint: Some(StageCheckpoint::new(stage_progress)),
        };
        runner.seed_execution(input).expect("failed to seed execution");

        // Set the batch size to more than what the previous stage synced (40 vs 20)
        runner.set_batch_size(40);

        // Run the stage
        let rx = runner.execute(input);

        // Check that we synced all blocks successfully, even though our `batch_size` allows us to
        // sync more (if there were more headers)
        let output = rx.await.unwrap();
        assert_matches!(
            output,
            Ok(ExecOutput {
                checkpoint: StageCheckpoint {
                    block_number: 20,
                    stage_checkpoint: Some(StageUnitCheckpoint::Entities(EntitiesCheckpoint {
                        processed,
                        total
                    }))
                },
                done: true
            }) if processed == total && total == previous_stage
        );
        assert!(runner.validate_execution(input, output.ok()).is_ok(), "execution validation");
    }

    /// Same as [full_body_download] except we have made progress before
    #[tokio::test]
    async fn sync_from_previous_progress() {
        let (stage_progress, previous_stage) = (1, 21);

        // Set up test runner
        let mut runner = BodyTestRunner::default();
        let input = ExecInput {
            target: Some(previous_stage),
            checkpoint: Some(StageCheckpoint::new(stage_progress)),
        };
        runner.seed_execution(input).expect("failed to seed execution");

        let batch_size = 10;
        runner.set_batch_size(batch_size);

        // Run the stage
        let rx = runner.execute(input);

        // Check that we synced at least 10 blocks
        let first_run = rx.await.unwrap();
        assert_matches!(
            first_run,
            Ok(ExecOutput { checkpoint: StageCheckpoint {
                block_number,
                stage_checkpoint: Some(StageUnitCheckpoint::Entities(EntitiesCheckpoint {
                    processed,
                    total
                }))
            }, done: false }) if block_number >= 10 &&
                processed == 1 + batch_size && total == previous_stage
        );
        let first_run_checkpoint = first_run.unwrap().checkpoint;

        // Execute again on top of the previous run
        let input =
            ExecInput { target: Some(previous_stage), checkpoint: Some(first_run_checkpoint) };
        let rx = runner.execute(input);

        // Check that we synced more blocks
        let output = rx.await.unwrap();
        assert_matches!(
            output,
            Ok(ExecOutput { checkpoint: StageCheckpoint {
                block_number,
                stage_checkpoint: Some(StageUnitCheckpoint::Entities(EntitiesCheckpoint {
                    processed,
                    total
                }))
            }, done: true }) if block_number > first_run_checkpoint.block_number &&
                processed == total && total == previous_stage
        );
        assert_matches!(
            runner.validate_execution(input, output.ok()),
            Ok(_),
            "execution validation"
        );
    }

    /// Checks that the stage unwinds correctly, even if a transaction in a block is missing.
    #[tokio::test]
    async fn unwind_missing_tx() {
        let (stage_progress, previous_stage) = (1, 20);

        // Set up test runner
        let mut runner = BodyTestRunner::default();
        let input = ExecInput {
            target: Some(previous_stage),
            checkpoint: Some(StageCheckpoint::new(stage_progress)),
        };
        runner.seed_execution(input).expect("failed to seed execution");

        // Set the batch size to more than what the previous stage synced (40 vs 20)
        runner.set_batch_size(40);

        // Run the stage
        let rx = runner.execute(input);

        // Check that we synced all blocks successfully, even though our `batch_size` allows us to
        // sync more (if there were more headers)
        let output = rx.await.unwrap();
        assert_matches!(
            output,
            Ok(ExecOutput { checkpoint: StageCheckpoint {
                block_number,
                stage_checkpoint: Some(StageUnitCheckpoint::Entities(EntitiesCheckpoint {
                    processed,
                    total
                }))
            }, done: true }) if block_number == previous_stage &&
                processed == total && total == previous_stage
        );
        let checkpoint = output.unwrap().checkpoint;
        runner
            .validate_db_blocks(input.checkpoint().block_number, checkpoint.block_number)
            .expect("Written block data invalid");

        // Delete a transaction
        let snapshot_provider = runner.db().factory.snapshot_provider().expect("should exist");
        {
            let mut snapshotter =
                snapshot_provider.latest_writer(SnapshotSegment::Transactions).unwrap();
            snapshotter.prune_transactions(1, checkpoint.block_number).unwrap();
        }
        // Unwind all of it
        let unwind_to = 1;
        let input = UnwindInput { bad_block: None, checkpoint, unwind_to };
        let res = runner.unwind(input).await;
        assert_matches!(
            res,
            Ok(UnwindOutput { checkpoint: StageCheckpoint {
                block_number: 1,
                stage_checkpoint: Some(StageUnitCheckpoint::Entities(EntitiesCheckpoint {
                    processed: 1,
                    total
                }))
            }}) if total == previous_stage
        );

        assert_matches!(runner.validate_unwind(input), Ok(_), "unwind validation");
    }

    mod test_utils {
        use crate::{
            stages::bodies::BodyStage,
            test_utils::{
                ExecuteStageTestRunner, StageTestRunner, TestRunnerError, TestStageDB,
                UnwindStageTestRunner,
            },
            ExecInput, ExecOutput, UnwindInput,
        };
        use futures_util::Stream;
        use reth_db::{
            cursor::DbCursorRO,
            models::{StoredBlockBodyIndices, StoredBlockOmmers},
            tables,
            test_utils::TempDatabase,
            transaction::{DbTx, DbTxMut},
            DatabaseEnv,
        };
        use reth_interfaces::{
            p2p::{
                bodies::{
                    client::{BodiesClient, BodiesFut},
                    downloader::{BodyDownloader, BodyDownloaderResult},
                    response::BlockResponse,
                },
                download::DownloadClient,
                error::DownloadResult,
                priority::Priority,
            },
            test_utils::{
                generators,
                generators::{random_block_range, random_signed_tx},
            },
        };
        use reth_primitives::{
            BlockBody, BlockNumber, SealedBlock, SealedHeader, SnapshotSegment, TxNumber, B256,
        };
        use reth_provider::{providers::SnapshotWriter, ProviderFactory, TransactionsProvider};
        use std::{
            collections::{HashMap, VecDeque},
            ops::RangeInclusive,
            pin::Pin,
            sync::Arc,
            task::{Context, Poll},
        };

        /// The block hash of the genesis block.
        pub(crate) const GENESIS_HASH: B256 = B256::ZERO;

        /// A helper to create a collection of block bodies keyed by their hash.
        pub(crate) fn body_by_hash(block: &SealedBlock) -> (B256, BlockBody) {
            (
                block.hash(),
                BlockBody {
                    transactions: block.body.clone(),
                    ommers: block.ommers.clone(),
                    withdrawals: block.withdrawals.clone(),
                },
            )
        }

        /// A helper struct for running the [BodyStage].
        pub(crate) struct BodyTestRunner {
            responses: HashMap<B256, BlockBody>,
            db: TestStageDB,
            batch_size: u64,
        }

        impl Default for BodyTestRunner {
            fn default() -> Self {
                Self { responses: HashMap::default(), db: TestStageDB::default(), batch_size: 1000 }
            }
        }

        impl BodyTestRunner {
            pub(crate) fn set_batch_size(&mut self, batch_size: u64) {
                self.batch_size = batch_size;
            }

            pub(crate) fn set_responses(&mut self, responses: HashMap<B256, BlockBody>) {
                self.responses = responses;
            }
        }

        impl StageTestRunner for BodyTestRunner {
            type S = BodyStage<TestBodyDownloader>;

            fn db(&self) -> &TestStageDB {
                &self.db
            }

            fn stage(&self) -> Self::S {
                BodyStage::new(TestBodyDownloader::new(
                    self.db.factory.clone(),
                    self.responses.clone(),
                    self.batch_size,
                ))
            }
        }

        #[async_trait::async_trait]
        impl ExecuteStageTestRunner for BodyTestRunner {
            type Seed = Vec<SealedBlock>;

            fn seed_execution(&mut self, input: ExecInput) -> Result<Self::Seed, TestRunnerError> {
                let start = input.checkpoint().block_number;
                let end = input.target();

                let snapshot_provider = self.db.factory.snapshot_provider().expect("should exist");

                let mut rng = generators::rng();
                let blocks = random_block_range(&mut rng, start..=end, GENESIS_HASH, 0..2);
                self.db.insert_headers_with_td(blocks.iter().map(|block| &block.header))?;
                if let Some(progress) = blocks.first() {
                    // Insert last progress data
                    {
                        let tx = self.db.factory.provider_rw()?.into_tx();
                        let mut snapshotter =
                            snapshot_provider.get_writer(start, SnapshotSegment::Transactions)?;

                        let body = StoredBlockBodyIndices {
                            first_tx_num: 0,
                            tx_count: progress.body.len() as u64,
                        };

                        snapshotter.set_block_range(0..=progress.number);

                        body.tx_num_range().try_for_each(|tx_num| {
                            let transaction = random_signed_tx(&mut rng);
                            snapshotter.append_transaction(tx_num, transaction.into()).map(|_| ())
                        })?;

                        if body.tx_count != 0 {
                            tx.put::<tables::TransactionBlock>(
                                body.last_tx_num(),
                                progress.number,
                            )?;
                        }

                        tx.put::<tables::BlockBodyIndices>(progress.number, body)?;

                        if !progress.ommers_hash_is_empty() {
                            tx.put::<tables::BlockOmmers>(
                                progress.number,
                                StoredBlockOmmers { ommers: progress.ommers.clone() },
                            )?;
                        }

                        snapshotter.commit()?;
                        tx.commit()?;
                    }
                }
                self.set_responses(blocks.iter().map(body_by_hash).collect());
                Ok(blocks)
            }

            fn validate_execution(
                &self,
                input: ExecInput,
                output: Option<ExecOutput>,
            ) -> Result<(), TestRunnerError> {
                let highest_block = match output.as_ref() {
                    Some(output) => output.checkpoint,
                    None => input.checkpoint(),
                }
                .block_number;
                self.validate_db_blocks(highest_block, highest_block)
            }
        }

        impl UnwindStageTestRunner for BodyTestRunner {
            fn validate_unwind(&self, input: UnwindInput) -> Result<(), TestRunnerError> {
                self.db.ensure_no_entry_above::<tables::BlockBodyIndices, _>(
                    input.unwind_to,
                    |key| key,
                )?;
                self.db
                    .ensure_no_entry_above::<tables::BlockOmmers, _>(input.unwind_to, |key| key)?;
                if let Some(last_tx_id) = self.get_last_tx_id()? {
                    self.db
                        .ensure_no_entry_above::<tables::Transactions, _>(last_tx_id, |key| key)?;
                    self.db.ensure_no_entry_above::<tables::TransactionBlock, _>(
                        last_tx_id,
                        |key| key,
                    )?;
                }
                Ok(())
            }
        }

        impl BodyTestRunner {
            /// Get the last available tx id if any
            pub(crate) fn get_last_tx_id(&self) -> Result<Option<TxNumber>, TestRunnerError> {
                let last_body = self.db.query(|tx| {
                    let v = tx.cursor_read::<tables::BlockBodyIndices>()?.last()?;
                    Ok(v)
                })?;
                Ok(match last_body {
                    Some((_, body)) if body.tx_count != 0 => {
                        Some(body.first_tx_num + body.tx_count - 1)
                    }
                    _ => None,
                })
            }

            /// Validate that the inserted block data is valid
            pub(crate) fn validate_db_blocks(
                &self,
                prev_progress: BlockNumber,
                highest_block: BlockNumber,
            ) -> Result<(), TestRunnerError> {
                let snapshot_provider = self
                    .db
                    .factory
                    .snapshot_provider()
                    .expect("snapshot provider should be initalized.");

                self.db.query(|tx| {
                    // Acquire cursors on body related tables
                    let mut headers_cursor = tx.cursor_read::<tables::Headers>()?;
                    let mut bodies_cursor = tx.cursor_read::<tables::BlockBodyIndices>()?;
                    let mut ommers_cursor = tx.cursor_read::<tables::BlockOmmers>()?;
                    let mut tx_block_cursor = tx.cursor_read::<tables::TransactionBlock>()?;

                    let first_body_key = match bodies_cursor.first()? {
                        Some((key, _)) => key,
                        None => return Ok(()),
                    };

                    let mut prev_number: Option<BlockNumber> = None;


                    for entry in bodies_cursor.walk(Some(first_body_key))? {
                        let (number, body) = entry?;

                        // Validate sequentiality only after prev progress,
                        // since the data before is mocked and can contain gaps
                        if number > prev_progress {
                            if let Some(prev_key) = prev_number {
                                assert_eq!(prev_key + 1, number, "Body entries must be sequential");
                            }
                        }

                        // Validate that the current entry is below or equals to the highest allowed block
                        assert!(
                            number <= highest_block,
                            "We wrote a block body outside of our synced range. Found block with number {number}, highest block according to stage is {highest_block}",
                        );

                        let (_, header) = headers_cursor.seek_exact(number)?.expect("to be present");
                        // Validate that ommers exist if any
                        let stored_ommers =  ommers_cursor.seek_exact(number)?;
                        if header.ommers_hash_is_empty() {
                            assert!(stored_ommers.is_none(), "Unexpected ommers entry");
                        } else {
                            assert!(stored_ommers.is_some(), "Missing ommers entry");
                        }

                        let tx_block_id = tx_block_cursor.seek_exact(body.last_tx_num())?.map(|(_,b)| b);
                        if body.tx_count == 0 {
                            assert_ne!(tx_block_id,Some(number));
                        } else {
                            assert_eq!(tx_block_id, Some(number));
                        }

                        for tx_id in body.tx_num_range() {
                            assert!(snapshot_provider.transaction_by_id(tx_id)?.is_some(), "Transaction is missing.");
                        }

                        prev_number = Some(number);
                    }
                    Ok(())
                })?;
                Ok(())
            }
        }

        /// A [BodiesClient] that should not be called.
        #[derive(Debug)]
        pub(crate) struct NoopClient;

        impl DownloadClient for NoopClient {
            fn report_bad_message(&self, _: reth_primitives::PeerId) {
                panic!("Noop client should not be called")
            }

            fn num_connected_peers(&self) -> usize {
                panic!("Noop client should not be called")
            }
        }

        impl BodiesClient for NoopClient {
            type Output = BodiesFut;

            fn get_block_bodies_with_priority(
                &self,
                _hashes: Vec<B256>,
                _priority: Priority,
            ) -> Self::Output {
                panic!("Noop client should not be called")
            }
        }

        /// A [BodyDownloader] that is backed by an internal [HashMap] for testing.
        #[derive(Debug)]
        pub(crate) struct TestBodyDownloader {
            provider_factory: ProviderFactory<Arc<TempDatabase<DatabaseEnv>>>,
            responses: HashMap<B256, BlockBody>,
            headers: VecDeque<SealedHeader>,
            batch_size: u64,
        }

        impl TestBodyDownloader {
            pub(crate) fn new(
                provider_factory: ProviderFactory<Arc<TempDatabase<DatabaseEnv>>>,
                responses: HashMap<B256, BlockBody>,
                batch_size: u64,
            ) -> Self {
                Self { provider_factory, responses, headers: VecDeque::default(), batch_size }
            }
        }

        impl BodyDownloader for TestBodyDownloader {
            fn set_download_range(
                &mut self,
                range: RangeInclusive<BlockNumber>,
            ) -> DownloadResult<()> {
                let provider = self.provider_factory.provider()?;
                let mut header_cursor = provider.tx_ref().cursor_read::<tables::Headers>()?;

                let mut canonical_cursor =
                    provider.tx_ref().cursor_read::<tables::CanonicalHeaders>()?;
                let walker = canonical_cursor.walk_range(range)?;

                for entry in walker {
                    let (num, hash) = entry?;
                    let (_, header) = header_cursor.seek_exact(num)?.expect("missing header");
                    self.headers.push_back(header.seal(hash));
                }

                Ok(())
            }
        }

        impl Stream for TestBodyDownloader {
            type Item = BodyDownloaderResult;
            fn poll_next(self: Pin<&mut Self>, _cx: &mut Context<'_>) -> Poll<Option<Self::Item>> {
                let this = self.get_mut();

                if this.headers.is_empty() {
                    return Poll::Ready(None)
                }

                let mut response = Vec::default();
                while let Some(header) = this.headers.pop_front() {
                    if header.is_empty() {
                        response.push(BlockResponse::Empty(header))
                    } else {
                        let body =
                            this.responses.remove(&header.hash()).expect("requested unknown body");
                        response.push(BlockResponse::Full(SealedBlock {
                            header,
                            body: body.transactions,
                            ommers: body.ommers,
                            withdrawals: body.withdrawals,
                        }));
                    }

                    if response.len() as u64 >= this.batch_size {
                        break
                    }
                }

                if !response.is_empty() {
                    return Poll::Ready(Some(Ok(response)))
                }

                panic!("requested bodies without setting headers")
            }
        }
    }
}<|MERGE_RESOLUTION|>--- conflicted
+++ resolved
@@ -5,28 +5,21 @@
     database::Database,
     models::{StoredBlockBodyIndices, StoredBlockOmmers, StoredBlockWithdrawals},
     tables,
-    transaction::DbTxMut,
+    transaction::{DbTx, DbTxMut},
 };
 use reth_interfaces::{
     p2p::bodies::{downloader::BodyDownloader, response::BlockResponse},
     provider::ProviderResult,
 };
-<<<<<<< HEAD
-use reth_primitives::stage::{EntitiesCheckpoint, StageCheckpoint, StageId};
-use reth_provider::{DatabaseProviderRW, StatsReader};
-use std::task::{ready, Context, Poll};
-=======
-use reth_interfaces::p2p::bodies::{downloader::BodyDownloader, response::BlockResponse};
 use reth_primitives::{
     stage::{EntitiesCheckpoint, StageCheckpoint, StageId},
     SnapshotSegment,
 };
-use reth_provider::{providers::SnapshotWriter, DatabaseProviderRW};
+use reth_provider::{providers::SnapshotWriter, DatabaseProviderRW, StatsReader};
 use std::{
     cmp::Ordering,
     task::{ready, Context, Poll},
 };
->>>>>>> 3dcb8358
 use tracing::*;
 
 // TODO(onbjerg): Metrics and events (gradual status for e.g. CLI)
