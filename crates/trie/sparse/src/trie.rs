--- conflicted
+++ resolved
@@ -2002,7 +2002,29 @@
     }
 
     #[test]
-<<<<<<< HEAD
+    fn hash_builder_branch_hash_mask() {
+        let key1 = || pad_nibbles_left(Nibbles::from_nibbles_unchecked([0x00]));
+        let key2 = || pad_nibbles_left(Nibbles::from_nibbles_unchecked([0x01]));
+        let value = || Account { bytecode_hash: Some(B256::repeat_byte(1)), ..Default::default() };
+        let value_encoded = || {
+            let mut account_rlp = Vec::new();
+            TrieAccount::from((value(), EMPTY_ROOT_HASH)).encode(&mut account_rlp);
+            account_rlp
+        };
+
+        let mut hash_builder =
+            run_hash_builder([(key1(), value()), (key2(), value())], [Nibbles::default()]);
+        let mut sparse = RevealedSparseTrie::default();
+        sparse.update_leaf(key1(), value_encoded()).unwrap();
+        sparse.update_leaf(key2(), value_encoded()).unwrap();
+        let sparse_root = sparse.root();
+        let sparse_updates = sparse.take_updates();
+
+        assert_eq!(sparse_root, hash_builder.root());
+        assert_eq!(sparse_updates.updated_nodes, hash_builder.updated_branch_nodes.take().unwrap());
+    }
+
+    #[test]
     fn sparse_trie_wipe() {
         let mut sparse = RevealedSparseTrie::default();
 
@@ -2040,27 +2062,5 @@
         sparse.wipe().unwrap();
 
         assert_eq!(sparse.root(), EMPTY_ROOT_HASH);
-=======
-    fn hash_builder_branch_hash_mask() {
-        let key1 = || pad_nibbles_left(Nibbles::from_nibbles_unchecked([0x00]));
-        let key2 = || pad_nibbles_left(Nibbles::from_nibbles_unchecked([0x01]));
-        let value = || Account { bytecode_hash: Some(B256::repeat_byte(1)), ..Default::default() };
-        let value_encoded = || {
-            let mut account_rlp = Vec::new();
-            TrieAccount::from((value(), EMPTY_ROOT_HASH)).encode(&mut account_rlp);
-            account_rlp
-        };
-
-        let mut hash_builder =
-            run_hash_builder([(key1(), value()), (key2(), value())], [Nibbles::default()]);
-        let mut sparse = RevealedSparseTrie::default();
-        sparse.update_leaf(key1(), value_encoded()).unwrap();
-        sparse.update_leaf(key2(), value_encoded()).unwrap();
-        let sparse_root = sparse.root();
-        let sparse_updates = sparse.take_updates();
-
-        assert_eq!(sparse_root, hash_builder.root());
-        assert_eq!(sparse_updates.updated_nodes, hash_builder.updated_branch_nodes.take().unwrap());
->>>>>>> 3d93b81a
     }
 }