#![allow(missing_docs, rustdoc::missing_crate_level_docs)]
// The `optimism` feature must be enabled to use this crate.
#![cfg(feature = "optimism")]

use clap::Parser;
use reth_node_builder::{engine_tree_config::TreeConfig, EngineNodeLauncher};
use reth_optimism_cli::{chainspec::OpChainSpecParser, Cli};
<<<<<<< HEAD
use reth_optimism_node::{
    args::RollupArgs,
    node::{OpStorage, OptimismAddOns},
    OpNode,
};
=======
use reth_optimism_node::{args::RollupArgs, node::OpAddOns, OpNode};
>>>>>>> d5050899
use reth_provider::providers::BlockchainProvider2;

use tracing as _;

#[global_allocator]
static ALLOC: reth_cli_util::allocator::Allocator = reth_cli_util::allocator::new_allocator();

fn main() {
    reth_cli_util::sigsegv_handler::install();

    // Enable backtraces unless a RUST_BACKTRACE value has already been explicitly provided.
    if std::env::var_os("RUST_BACKTRACE").is_none() {
        std::env::set_var("RUST_BACKTRACE", "1");
    }

    if let Err(err) =
        Cli::<OpChainSpecParser, RollupArgs>::parse().run(|builder, rollup_args| async move {
            if rollup_args.experimental {
                tracing::warn!(target: "reth::cli", "Experimental engine is default now, and the --engine.experimental flag is deprecated. To enable the legacy functionality, use --engine.legacy.");
            }
            let use_legacy_engine = rollup_args.legacy;
            let sequencer_http_arg = rollup_args.sequencer_http.clone();
            match use_legacy_engine {
                false => {
                    let engine_tree_config = TreeConfig::default()
                        .with_persistence_threshold(rollup_args.persistence_threshold)
                        .with_memory_block_buffer_target(rollup_args.memory_block_buffer_target);
                    let handle = builder
                        .with_types_and_provider::<OpNode, BlockchainProvider2<_, OpStorage>>()
                        .with_components(OpNode::components(rollup_args))
                        .with_add_ons(OpAddOns::new(sequencer_http_arg))
                        .launch_with_fn(|builder| {
                            let launcher = EngineNodeLauncher::new(
                                builder.task_executor().clone(),
                                builder.config().datadir(),
                                engine_tree_config,
                            );
                            builder.launch_with(launcher)
                        })
                        .await?;

                    handle.node_exit_future.await
                }
                true => {
                    let handle =
                        builder.node(OpNode::new(rollup_args.clone())).launch().await?;

                    handle.node_exit_future.await
                }
            }
        })
    {
        eprintln!("Error: {err:?}");
        std::process::exit(1);
    }
}<|MERGE_RESOLUTION|>--- conflicted
+++ resolved
@@ -5,15 +5,11 @@
 use clap::Parser;
 use reth_node_builder::{engine_tree_config::TreeConfig, EngineNodeLauncher};
 use reth_optimism_cli::{chainspec::OpChainSpecParser, Cli};
-<<<<<<< HEAD
 use reth_optimism_node::{
     args::RollupArgs,
-    node::{OpStorage, OptimismAddOns},
+    node::{OpAddOns, OpStorage, OptimismAddOns},
     OpNode,
 };
-=======
-use reth_optimism_node::{args::RollupArgs, node::OpAddOns, OpNode};
->>>>>>> d5050899
 use reth_provider::providers::BlockchainProvider2;
 
 use tracing as _;
