--- conflicted
+++ resolved
@@ -13,16 +13,10 @@
 
 [dependencies]
 # reth
-<<<<<<< HEAD
-reth-primitives.workspace = true
-reth-primitives-traits.workspace = true
-reth-codecs = { workspace = true, optional = true }
-=======
 reth-node-types.workspace = true
 reth-primitives.workspace = true
 reth-primitives-traits.workspace = true
 reth-codecs = { workspace = true, optional = true, features = ["optimism"] }
->>>>>>> 21bc75df
 
 # ethereum
 alloy-primitives.workspace = true
@@ -46,9 +40,6 @@
 proptest = { workspace = true, optional = true }
 rand = { workspace = true, optional = true }
 
-# test-util
-arbitrary = { workspace = true, features = ["derive"], optional = true }
-
 # test
 arbitrary = { workspace = true, features = ["derive"], optional = true }
 
@@ -61,7 +52,6 @@
 [features]
 default = ["std", "reth-codec"]
 std = [
-<<<<<<< HEAD
     "reth-primitives/std",
     "reth-primitives-traits/std",
     "alloy-consensus/std",
@@ -70,6 +60,13 @@
     "revm-primitives/std",
     "serde/std",
     "secp256k1/std",
+    "reth-node-types/std",
+    "reth-codecs/std",
+]
+optimism = [
+    "reth-primitives/optimism",
+    "reth-codecs/optimism",
+    "revm-primitives/optimism",
 ]
 reth-codec = [
     "dep:reth-codecs",
@@ -79,40 +76,8 @@
     "rand",
     "dep:proptest",
     "dep:arbitrary",
-    "reth-primitives/reth-codec", 
-]
-arbitrary = [
-    "reth-codec",
-    "dep:proptest",
-    "alloy-eips/arbitrary",
-    "rand",
-    "reth-primitives-traits/arbitrary",
-    "reth-primitives/arbitrary",
-    "alloy-consensus/arbitrary",
-    "alloy-primitives/arbitrary",
-    "op-alloy-consensus/arbitrary",
-    "reth-codecs/arbitrary",
-    "revm-primitives/arbitrary",
-]
-optimism = [
-    "reth-primitives/optimism",
-    "reth-codecs/optimism",
-    "revm-primitives/optimism",
-=======
-    "reth-primitives-traits/std",
-    "reth-primitives/std",
-    "reth-node-types/std",
-    "reth-codecs/std",
-    "alloy-consensus/std",
-    "alloy-eips/std",
-    "alloy-primitives/std",
-    "serde/std",
-]
-reth-codec = [
-    "dep:reth-codecs",
     "reth-primitives/reth-codec",
     "reth-primitives-traits/reth-codec",
->>>>>>> 21bc75df
 ]
 serde = [
     "dep:serde",
@@ -133,4 +98,6 @@
     "alloy-consensus/arbitrary",
     "alloy-eips/arbitrary",
     "alloy-primitives/arbitrary",
+    "revm-primitives/arbitrary",
+    "rand",
 ]