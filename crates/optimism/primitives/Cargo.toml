[package]
name = "reth-optimism-primitives"
version.workspace = true
edition.workspace = true
rust-version.workspace = true
license.workspace = true
homepage.workspace = true
repository.workspace = true
description = "OP primitive types"

[lints]
workspace = true

[dependencies]
# reth
<<<<<<< HEAD
reth-primitives.workspace = true
reth-primitives-traits.workspace = true
reth-codecs = { workspace = true, optional = true }
=======
reth-primitives-traits.workspace = true
reth-codecs = { workspace = true, optional = true }
reth-primitives = { workspace = true, features = ["reth-codec"], optional = true }
>>>>>>> 55b51364

# ethereum
alloy-primitives.workspace = true
alloy-consensus.workspace = true
<<<<<<< HEAD
alloy-rlp.workspace = true
alloy-eips.workspace = true
revm-primitives.workspace = true
secp256k1.workspace = true
=======
alloy-eips.workspace = true
alloy-rlp.workspace = true
>>>>>>> 55b51364

# op
op-alloy-consensus.workspace = true

# codec
<<<<<<< HEAD
modular-bitfield = { workspace = true, optional = true }
zstd = { workspace = true, optional = true }
bytes.workspace = true

# io
serde.workspace = true

# misc
derive_more = { workspace = true, features = ["deref", "from", "constructor"] }
proptest = { workspace = true, optional = true }
rand = { workspace = true, optional = true }

# test-util
arbitrary = { workspace = true, features = ["derive"], optional = true }

[dev-dependencies]
proptest-arbitrary-interop.workspace = true

[features]
default = ["std", "reth-codec"]
std = [
    "reth-primitives/std",
    "reth-primitives-traits/std",
    "alloy-consensus/std",
    "alloy-eips/std",
    "alloy-primitives/std",
    "revm-primitives/std",
    "serde/std",
    "secp256k1/std",
]
reth-codec = [
    "dep:reth-codecs",
    "dep:zstd",
    "dep:modular-bitfield",
    "std",
    "rand",
    "dep:proptest",
    "dep:arbitrary",
]
arbitrary = [
    "reth-codec",
    "dep:proptest",
    "alloy-eips/arbitrary",
    "rand",
    "reth-primitives-traits/arbitrary",
    "reth-primitives/arbitrary",
    "alloy-consensus/arbitrary",
    "alloy-primitives/arbitrary",
    "op-alloy-consensus/arbitrary",
    "reth-codecs/arbitrary",
    "revm-primitives/arbitrary",
]
optimism = [
    "reth-primitives/optimism",
    "reth-codecs/optimism",
    "revm-primitives/optimism",
=======
bytes.workspace = true
serde = { workspace = true, optional = true }

# misc
derive_more.workspace = true

[dev-dependencies]
reth-codecs = { workspace = true, features = ["test-utils"] }
rstest.workspace = true

[features]
default = ["reth-codec"]
reth-codec = [
    "dep:reth-codecs",
    "dep:reth-primitives"
]
serde = [
    "dep:serde",
    "reth-primitives-traits/serde",
    "alloy-primitives/serde",
    "alloy-consensus/serde",
    "alloy-eips/serde",
    "bytes/serde",
    "reth-codecs/serde",
    "op-alloy-consensus/serde",
>>>>>>> 55b51364
]<|MERGE_RESOLUTION|>--- conflicted
+++ resolved
@@ -13,40 +13,26 @@
 
 [dependencies]
 # reth
-<<<<<<< HEAD
 reth-primitives.workspace = true
 reth-primitives-traits.workspace = true
 reth-codecs = { workspace = true, optional = true }
-=======
-reth-primitives-traits.workspace = true
-reth-codecs = { workspace = true, optional = true }
-reth-primitives = { workspace = true, features = ["reth-codec"], optional = true }
->>>>>>> 55b51364
 
 # ethereum
 alloy-primitives.workspace = true
 alloy-consensus.workspace = true
-<<<<<<< HEAD
 alloy-rlp.workspace = true
 alloy-eips.workspace = true
 revm-primitives.workspace = true
 secp256k1.workspace = true
-=======
-alloy-eips.workspace = true
-alloy-rlp.workspace = true
->>>>>>> 55b51364
 
 # op
 op-alloy-consensus.workspace = true
 
 # codec
-<<<<<<< HEAD
 modular-bitfield = { workspace = true, optional = true }
 zstd = { workspace = true, optional = true }
 bytes.workspace = true
-
-# io
-serde.workspace = true
+serde = { workspace = true, optional = true }
 
 # misc
 derive_more = { workspace = true, features = ["deref", "from", "constructor"] }
@@ -58,6 +44,8 @@
 
 [dev-dependencies]
 proptest-arbitrary-interop.workspace = true
+reth-codecs = { workspace = true, features = ["test-utils"] }
+rstest.workspace = true
 
 [features]
 default = ["std", "reth-codec"]
@@ -79,6 +67,7 @@
     "rand",
     "dep:proptest",
     "dep:arbitrary",
+    "reth-primitives/reth-codec", 
 ]
 arbitrary = [
     "reth-codec",
@@ -97,22 +86,6 @@
     "reth-primitives/optimism",
     "reth-codecs/optimism",
     "revm-primitives/optimism",
-=======
-bytes.workspace = true
-serde = { workspace = true, optional = true }
-
-# misc
-derive_more.workspace = true
-
-[dev-dependencies]
-reth-codecs = { workspace = true, features = ["test-utils"] }
-rstest.workspace = true
-
-[features]
-default = ["reth-codec"]
-reth-codec = [
-    "dep:reth-codecs",
-    "dep:reth-primitives"
 ]
 serde = [
     "dep:serde",
@@ -123,5 +96,4 @@
     "bytes/serde",
     "reth-codecs/serde",
     "op-alloy-consensus/serde",
->>>>>>> 55b51364
 ]