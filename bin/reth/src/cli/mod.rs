//! CLI definition and entrypoint to executable

use crate::{
    args::{
        utils::{chain_help, genesis_value_parser, SUPPORTED_CHAINS},
        LogArgs,
    },
    commands::{
<<<<<<< HEAD
        config_cmd, db, debug_cmd, import, init_cmd, node, node::NoArgs, p2p, recover, stage,
=======
        config_cmd, db, debug_cmd, dump_genesis, import, init_cmd, node, p2p, recover, stage,
>>>>>>> 19ff1fb3
        test_vectors,
    },
    core::cli::runner::CliRunner,
    version::{LONG_VERSION, SHORT_VERSION},
};
use clap::{value_parser, Parser, Subcommand};
use reth_db::DatabaseEnv;
use reth_node_builder::{InitState, WithLaunchContext};
use reth_primitives::ChainSpec;
use reth_tracing::FileWorkerGuard;
use std::{ffi::OsString, fmt, future::Future, sync::Arc};

/// Re-export of the `reth_node_core` types specifically in the `cli` module.
///
/// This is re-exported because the types in `reth_node_core::cli` originally existed in
/// `reth::cli` but were moved to the `reth_node_core` crate. This re-export avoids a breaking
/// change.
pub use crate::core::cli::*;

/// The main reth cli interface.
///
/// This is the entrypoint to the executable.
#[derive(Debug, Parser)]
#[command(author, version = SHORT_VERSION, long_version = LONG_VERSION, about = "Reth", long_about = None)]
pub struct Cli<Ext: clap::Args + fmt::Debug = NoArgs> {
    /// The command to run
    #[command(subcommand)]
    command: Commands<Ext>,

    /// The chain this node is running.
    ///
    /// Possible values are either a built-in chain or the path to a chain specification file.
    #[arg(
        long,
        value_name = "CHAIN_OR_PATH",
        long_help = chain_help(),
        default_value = SUPPORTED_CHAINS[0],
        value_parser = genesis_value_parser,
        global = true,
    )]
    chain: Arc<ChainSpec>,

    /// Add a new instance of a node.
    ///
    /// Configures the ports of the node to avoid conflicts with the defaults.
    /// This is useful for running multiple nodes on the same machine.
    ///
    /// Max number of instances is 200. It is chosen in a way so that it's not possible to have
    /// port numbers that conflict with each other.
    ///
    /// Changes to the following port numbers:
    /// - DISCOVERY_PORT: default + `instance` - 1
    /// - AUTH_PORT: default + `instance` * 100 - 100
    /// - HTTP_RPC_PORT: default - `instance` + 1
    /// - WS_RPC_PORT: default + `instance` * 2 - 2
    #[arg(long, value_name = "INSTANCE", global = true, default_value_t = 1, value_parser = value_parser!(u16).range(..=200))]
    instance: u16,

    #[command(flatten)]
    logs: LogArgs,
}

impl Cli {
    /// Parsers only the default CLI arguments
    pub fn parse_args() -> Self {
        Self::parse()
    }

    /// Parsers only the default CLI arguments from the given iterator
    pub fn try_parse_args_from<I, T>(itr: I) -> Result<Self, clap::error::Error>
    where
        I: IntoIterator<Item = T>,
        T: Into<OsString> + Clone,
    {
        Cli::try_parse_from(itr)
    }
}

impl<Ext: clap::Args + fmt::Debug> Cli<Ext> {
    /// Execute the configured cli command.
    ///
    /// This accepts a closure that is used to launch the node via the
    /// [NodeCommand](node::NodeCommand).
    ///
    ///
    /// # Example
    ///
    /// ```no_run
    /// use reth::cli::Cli;
    /// use reth_node_ethereum::EthereumNode;
    ///
    /// Cli::parse_args()
    ///     .run(|builder, _| async move {
    ///         let handle = builder.launch_node(EthereumNode::default()).await?;
    ///
    ///         handle.wait_for_node_exit().await
    ///     })
    ///     .unwrap();
    /// ```
    ///
    /// # Example
    ///
    /// Parse additional CLI arguments for the node command and use it to configure the node.
    ///
    /// ```no_run
    /// use clap::Parser;
    /// use reth::cli::Cli;
    ///
    /// #[derive(Debug, Parser)]
    /// pub struct MyArgs {
    ///     pub enable: bool,
    /// }
    ///
    /// Cli::parse()
    ///     .run(|builder, my_args: MyArgs| async move {
    ///         // launch the node
    ///
    ///         Ok(())
    ///     })
    ///     .unwrap();
    /// ````
    pub fn run<L, Fut>(mut self, launcher: L) -> eyre::Result<()>
    where
        L: FnOnce(WithLaunchContext<Arc<DatabaseEnv>, InitState>, Ext) -> Fut,
        Fut: Future<Output = eyre::Result<()>>,
    {
        // add network name to logs dir
        self.logs.log_file_directory =
            self.logs.log_file_directory.join(self.chain.chain.to_string());

        let _guard = self.init_tracing()?;

        let runner = CliRunner::default();
        match self.command {
            Commands::Node(command) => {
                runner.run_command_until_exit(|ctx| command.execute(ctx, launcher))
            }
            Commands::Init(command) => runner.run_blocking_until_ctrl_c(command.execute()),
            Commands::Import(command) => runner.run_blocking_until_ctrl_c(command.execute()),
            Commands::DumpGenesis(command) => runner.run_blocking_until_ctrl_c(command.execute()),
            Commands::Db(command) => runner.run_blocking_until_ctrl_c(command.execute()),
            Commands::Stage(command) => runner.run_blocking_until_ctrl_c(command.execute()),
            Commands::P2P(command) => runner.run_until_ctrl_c(command.execute()),
            Commands::TestVectors(command) => runner.run_until_ctrl_c(command.execute()),
            Commands::Config(command) => runner.run_until_ctrl_c(command.execute()),
            Commands::Debug(command) => runner.run_command_until_exit(|ctx| command.execute(ctx)),
            Commands::Recover(command) => runner.run_command_until_exit(|ctx| command.execute(ctx)),
        }
    }

    /// Initializes tracing with the configured options.
    ///
    /// If file logging is enabled, this function returns a guard that must be kept alive to ensure
    /// that all logs are flushed to disk.
    pub fn init_tracing(&self) -> eyre::Result<Option<FileWorkerGuard>> {
        let guard = self.logs.init_tracing()?;
        Ok(guard)
    }
}

/// Commands to be executed
#[derive(Debug, Subcommand)]
pub enum Commands<Ext: clap::Args + fmt::Debug = NoArgs> {
    /// Start the node
    #[command(name = "node")]
    Node(node::NodeCommand<Ext>),
    /// Initialize the database from a genesis file.
    #[command(name = "init")]
    Init(init_cmd::InitCommand),
    /// This syncs RLP encoded blocks from a file.
    #[command(name = "import")]
    Import(import::ImportCommand),
    /// Dumps genesis block JSON configuration to stdout.
    DumpGenesis(dump_genesis::DumpGenesisCommand),
    /// Database debugging utilities
    #[command(name = "db")]
    Db(db::Command),
    /// Manipulate individual stages.
    #[command(name = "stage")]
    Stage(stage::Command),
    /// P2P Debugging utilities
    #[command(name = "p2p")]
    P2P(p2p::Command),
    /// Generate Test Vectors
    #[command(name = "test-vectors")]
    TestVectors(test_vectors::Command),
    /// Write config to stdout
    #[command(name = "config")]
    Config(config_cmd::Command),
    /// Various debug routines
    #[command(name = "debug")]
    Debug(debug_cmd::Command),
    /// Scripts for node recovery
    #[command(name = "recover")]
    Recover(recover::Command),
}

#[cfg(test)]
mod tests {
    use super::*;
    use crate::args::ColorMode;
    use clap::CommandFactory;

    #[test]
    fn parse_color_mode() {
        let reth = Cli::try_parse_args_from(["reth", "node", "--color", "always"]).unwrap();
        assert_eq!(reth.logs.color, ColorMode::Always);
    }

    /// Tests that the help message is parsed correctly. This ensures that clap args are configured
    /// correctly and no conflicts are introduced via attributes that would result in a panic at
    /// runtime
    #[test]
    fn test_parse_help_all_subcommands() {
        let reth = Cli::<NoArgs>::command();
        for sub_command in reth.get_subcommands() {
            let err = Cli::try_parse_args_from(["reth", sub_command.get_name(), "--help"])
                .err()
                .unwrap_or_else(|| {
                    panic!("Failed to parse help message {}", sub_command.get_name())
                });

            // --help is treated as error, but
            // > Not a true "error" as it means --help or similar was used. The help message will be sent to stdout.
            assert_eq!(err.kind(), clap::error::ErrorKind::DisplayHelp);
        }
    }

    /// Tests that the log directory is parsed correctly. It's always tied to the specific chain's
    /// name
    #[test]
    fn parse_logs_path() {
        let mut reth = Cli::try_parse_args_from(["reth", "node"]).unwrap();
        reth.logs.log_file_directory =
            reth.logs.log_file_directory.join(reth.chain.chain.to_string());
        let log_dir = reth.logs.log_file_directory;
        let end = format!("reth/logs/{}", SUPPORTED_CHAINS[0]);
        assert!(log_dir.as_ref().ends_with(end), "{:?}", log_dir);

        let mut iter = SUPPORTED_CHAINS.iter();
        iter.next();
        for chain in iter {
            let mut reth = Cli::try_parse_args_from(["reth", "node", "--chain", chain]).unwrap();
            reth.logs.log_file_directory =
                reth.logs.log_file_directory.join(reth.chain.chain.to_string());
            let log_dir = reth.logs.log_file_directory;
            let end = format!("reth/logs/{}", chain);
            assert!(log_dir.as_ref().ends_with(end), "{:?}", log_dir);
        }
    }

    #[test]
    fn parse_env_filter_directives() {
        let temp_dir = tempfile::tempdir().unwrap();

        std::env::set_var("RUST_LOG", "info,evm=debug");
        let reth = Cli::try_parse_args_from([
            "reth",
            "init",
            "--datadir",
            temp_dir.path().to_str().unwrap(),
            "--log.file.filter",
            "debug,net=trace",
        ])
        .unwrap();
        assert!(reth.run(|_, _| async move { Ok(()) }).is_ok());
    }
}<|MERGE_RESOLUTION|>--- conflicted
+++ resolved
@@ -6,12 +6,7 @@
         LogArgs,
     },
     commands::{
-<<<<<<< HEAD
-        config_cmd, db, debug_cmd, import, init_cmd, node, node::NoArgs, p2p, recover, stage,
-=======
-        config_cmd, db, debug_cmd, dump_genesis, import, init_cmd, node, p2p, recover, stage,
->>>>>>> 19ff1fb3
-        test_vectors,
+        config_cmd, db, debug_cmd, import,dump_genesis, init_cmd, node, node::NoArgs, p2p, recover, stage, test_vectors,
     },
     core::cli::runner::CliRunner,
     version::{LONG_VERSION, SHORT_VERSION},
